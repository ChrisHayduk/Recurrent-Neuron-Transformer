{
 "cells": [
  {
   "cell_type": "markdown",
   "metadata": {},
   "source": [
    "# Stateful Neuron Exploration\n",
    "\n",
    "This notebook will test the performance of the stateful neural network PyTorch port, to verify that the method is \n",
    "implemented correctly and behaves as expected."
   ]
  },
  {
   "cell_type": "markdown",
   "metadata": {},
   "source": [
    "## Imports and Constants"
   ]
  },
  {
   "cell_type": "code",
<<<<<<< HEAD
   "execution_count": 21,
=======
   "execution_count": 2,
>>>>>>> 743481be
   "metadata": {},
   "outputs": [
    {
     "name": "stdout",
     "output_type": "stream",
     "text": [
      "Using device: cuda\n",
      "The autoreload extension is already loaded. To reload it, use:\n",
      "  %reload_ext autoreload\n"
     ]
    }
   ],
   "source": [
    "# General imports\n",
    "import os\n",
    "import numpy as np\n",
    "from tqdm.notebook import tqdm\n",
    "import copy\n",
    "import pandas as pd\n",
    "from sklearn.preprocessing import MinMaxScaler\n",
    "from sklearn.model_selection import train_test_split\n",
    "from transformers import GPT2Tokenizer\n",
    "\n",
    "# Torch imports\n",
    "import torch\n",
    "import torch.nn as nn\n",
    "from torchvision import datasets, transforms\n",
    "from torch.utils.data import TensorDataset, DataLoader\n",
    "\n",
    "# Imports for the tokenizer, the dataset, and the model\n",
    "from transformers import GPT2Tokenizer\n",
    "from utils.datasets import TextDataLoader\n",
    "from models.transformer_model import TransformerModel\n",
    "\n",
    "# Set random seed for reproducibility\n",
    "torch.manual_seed(0)\n",
    "\n",
    "# MNIST dataset hyperparameters\n",
    "MNIST_INPUT_SIZE = 784\n",
    "MNIST_LAYER_SIZES = [MNIST_INPUT_SIZE, 128, 64, 10]\n",
    "MNIST_BATCH_SIZE = 1000\n",
    "\n",
    "# Sunspot dataset hyperparameters\n",
    "SUNSPOT_INPUT_SIZE = 12\n",
    "SUNSPOT_LAYER_SIZES = [SUNSPOT_INPUT_SIZE, 128, 64, 1]\n",
    "SUNSPOT_BATCH_SIZE = 100\n",
    "\n",
    "NUM_EPOCHS = 5\n",
    "\n",
    "# Device configuration\n",
    "if torch.cuda.is_available():\n",
    "    DEVICE = torch.device('cuda')\n",
    "else:\n",
    "    DEVICE = torch.device('cpu')\n",
    "print(f\"Using device: {DEVICE}\")\n",
    "\n",
    "# Set notebook to reload external python modules\n",
    "%load_ext autoreload\n",
    "%autoreload 2"
   ]
  },
  {
   "cell_type": "markdown",
   "metadata": {},
   "source": [
    "# Test 1: Stateful Neuron vs. FCN"
   ]
  },
  {
   "cell_type": "markdown",
   "metadata": {},
   "source": [
    "## MNIST Dataset Ingestion"
   ]
  },
  {
   "cell_type": "code",
   "execution_count": 3,
   "metadata": {},
   "outputs": [],
   "source": [
    "# Create training set and loader\n",
    "transform = transforms.Compose([transforms.ToTensor(), transforms.Normalize((0.5,), (0.5,))])\n",
    "trainset = datasets.MNIST(root='./data/test/', train=True, download=True, transform=transform)\n",
    "trainloader = torch.utils.data.DataLoader(trainset, batch_size=MNIST_BATCH_SIZE, shuffle=True)\n",
    "\n",
    "# Create test set and loader\n",
    "testset = datasets.MNIST(root='./data/test/', train=False, download=True, transform=transform)\n",
    "testloader = torch.utils.data.DataLoader(testset, batch_size=MNIST_BATCH_SIZE, shuffle=True)"
   ]
  },
  {
   "cell_type": "markdown",
   "metadata": {},
   "source": [
    "## Helper Function: Train Network on MNIST"
   ]
  },
  {
   "cell_type": "code",
   "execution_count": 55,
   "metadata": {},
   "outputs": [],
   "source": [
    "def train(model, device, train_data, test_data, criterion, opt, epochs):\n",
    "    for epoch in range(epochs):\n",
    "\n",
    "        # Training phase\n",
    "        model.train()  # Set the model to training mode\n",
    "        train_loss = 0.0\n",
    "        for inputs, labels in tqdm(train_data, desc=f'Training: Epoch {epoch+1}/{epochs}', unit='batch'):\n",
    "            # Move the data to the device\n",
    "            inputs = inputs.to(device)\n",
    "            labels = labels.to(device)\n",
    "\n",
    "            # Flatten the images\n",
    "            inputs = inputs.view(inputs.shape[0], -1)  # Flatten the images\n",
    "\n",
    "            # Zero the gradients\n",
    "            opt.zero_grad()\n",
    "\n",
    "            # Forward pass and loss calculation\n",
    "            outputs = model(inputs)\n",
    "            loss = criterion(outputs, labels)\n",
    "\n",
    "            # Backward pass and weight update\n",
    "            loss.backward(retain_graph=True)\n",
    "            opt.step()\n",
    "\n",
    "            # Logging the loss\n",
    "            train_loss += loss.item()\n",
    "\n",
    "        # Testing phase\n",
    "        model.eval()  # Set the model to evaluation mode\n",
    "        test_loss = 0.0\n",
    "        correct = 0\n",
    "        total = 0\n",
    "        with torch.no_grad():\n",
    "            for inputs, labels in test_data:\n",
    "                # Move the data to the device\n",
    "                inputs = inputs.to(device)\n",
    "                labels = labels.to(device)\n",
    "\n",
    "                # Flatten the images\n",
    "                inputs = inputs.view(inputs.shape[0], -1)\n",
    "\n",
    "                # Forward pass and loss calculation\n",
    "                outputs = model(inputs)\n",
    "                loss = criterion(outputs, labels)\n",
    "\n",
    "                # Logging the loss and updating variables at batch level\n",
    "                test_loss += loss.item()\n",
    "                _, predicted = torch.max(outputs.data, 1)\n",
    "                total += labels.size(0)\n",
    "                correct += (predicted == labels).sum().item()\n",
    "\n",
    "        # Logging the losses\n",
    "        train_loss /= len(trainloader)\n",
    "        test_loss /= len(testloader)\n",
    "        test_accuracy = 100 * correct / total\n",
    "        print(f'Epoch {epoch+1}, Train Loss: {train_loss:.4f}, Test Loss: {test_loss:.4f}, Test Accuracy: {test_accuracy:.2f}%')"
   ]
  },
  {
   "cell_type": "markdown",
   "metadata": {},
   "source": [
    "## `StatefulNeuronNetwork`"
   ]
  },
  {
   "cell_type": "markdown",
   "metadata": {},
   "source": [
    "Define the model:"
   ]
  },
  {
   "cell_type": "code",
   "execution_count": 70,
   "metadata": {},
   "outputs": [],
   "source": [
    "class Neurons(nn.Module):\n",
    "    def __init__(self, n_neurons, device=\"cuda\"):\n",
    "        super(Neurons, self).__init__()\n",
    "        self.n_neurons = n_neurons\n",
    "\n",
    "        self.ones = torch.ones(n_neurons, 1, requires_grad=False).to(device)\n",
    "        self.hidden = nn.Parameter(torch.zeros(n_neurons, 1), requires_grad=False).to(device)\n",
    "        self.params = nn.Parameter(torch.rand(n_neurons, 3, 3) * 2 - 1).to(device)\n",
    "\n",
    "    def forward(self, inputs):\n",
    "        # Expand self.ones and self.hidden to match the batch size\n",
    "        ones_expanded = self.ones.expand(inputs.shape[0], -1, -1)\n",
    "        hidden_expanded = self.hidden.expand(inputs.shape[0], -1, -1)\n",
    "\n",
    "        inputs_unsqueezed = inputs.unsqueeze(-1) \n",
    "\n",
    "        # Concatenate along the second dimension (dim=1)\n",
    "        stacked = torch.cat((inputs_unsqueezed, ones_expanded, hidden_expanded), dim=1)  \n",
    "\n",
    "        \n",
    "        final_shape = stacked.view(inputs.shape[0], -1, 3).unsqueeze(-1)\n",
    "\n",
    "        # Compute dot product and apply tanh activation\n",
    "        dot = torch.tanh(torch.matmul(self.params, final_shape).squeeze())\n",
    "\n",
    "        # Update hidden state and clone x\n",
    "        x = dot[:, :, 0].clone()\n",
    "       \n",
    "        # Compute the mean across the batch dimension (dim=0)\n",
    "        mean_hidden = torch.mean(dot[:, :, -1], dim=0)\n",
    "\n",
    "        # Reshape to get [self.n_neurons, 1]\n",
    "        new_hidden = mean_hidden.view(self.n_neurons, 1)\n",
    "\n",
    "        return x, dot, new_hidden\n",
    "\n",
    "class NeuralDiverseNet(nn.Module):\n",
    "    def __init__(self, sizes):\n",
    "        super(NeuralDiverseNet, self).__init__()\n",
    "        self.neurons = nn.ModuleList([Neurons(size) for size in sizes])\n",
    "        # Using nn.Linear layers instead of manual weight parameters\n",
    "        self.linear_layers = nn.ModuleList([nn.Linear(sizes[i], sizes[i + 1]) for i in range(len(sizes) - 1)])\n",
    "\n",
    "    def forward(self, x):\n",
    "        #pre, pre_dot = self.neurons[0].neuron_fn(x)\n",
    "\n",
    "        for i, (neuron, linear_layer) in enumerate(zip(self.neurons[1:], self.linear_layers)):\n",
    "            x = linear_layer(x)  # Using the nn.Linear layer here\n",
    "            x, _, new_hidden = neuron(x)\n",
    "\n",
    "            neuron.hidden = nn.Parameter(new_hidden, requires_grad=False)\n",
    "\n",
    "        return x"
   ]
  },
  {
   "cell_type": "markdown",
   "metadata": {},
   "source": [
    "Train the model:"
   ]
  },
  {
   "cell_type": "code",
   "execution_count": 63,
   "metadata": {},
   "outputs": [
    {
     "data": {
      "application/vnd.jupyter.widget-view+json": {
<<<<<<< HEAD
       "model_id": "0346613618d648b2ad167d3b7e2585c3",
=======
<<<<<<< Updated upstream:exploration_and_testing.ipynb
       "model_id": "3111e7203838445eae2a036a8ad470e2",
=======
       "model_id": "8e769cc9364b4c59a2a22f3ad614c776",
>>>>>>> Stashed changes:test_stateful_neuron.ipynb
>>>>>>> 743481be
       "version_major": 2,
       "version_minor": 0
      },
      "text/plain": [
       "Training: Epoch 1/5:   0%|          | 0/60 [00:00<?, ?batch/s]"
      ]
     },
     "metadata": {},
     "output_type": "display_data"
    },
    {
     "name": "stdout",
     "output_type": "stream",
     "text": [
      "Epoch 1, Train Loss: 2.0876, Test Loss: 1.9075, Test Accuracy: 48.57%\n"
     ]
    },
    {
     "data": {
      "application/vnd.jupyter.widget-view+json": {
<<<<<<< HEAD
       "model_id": "13d292e6201a499bba39d04a7b6c177c",
=======
<<<<<<< Updated upstream:exploration_and_testing.ipynb
       "model_id": "84ca89816b374d838a544b238ae24b22",
=======
       "model_id": "66bb2a01867e48c692129c67492a8142",
>>>>>>> Stashed changes:test_stateful_neuron.ipynb
>>>>>>> 743481be
       "version_major": 2,
       "version_minor": 0
      },
      "text/plain": [
       "Training: Epoch 2/5:   0%|          | 0/60 [00:00<?, ?batch/s]"
      ]
     },
     "metadata": {},
     "output_type": "display_data"
    },
    {
     "name": "stdout",
     "output_type": "stream",
     "text": [
      "Epoch 2, Train Loss: 1.8635, Test Loss: 1.8128, Test Accuracy: 47.05%\n"
     ]
    },
    {
     "data": {
      "application/vnd.jupyter.widget-view+json": {
<<<<<<< HEAD
       "model_id": "7f5cfab60c1d483abbbe113b41ddac14",
=======
<<<<<<< Updated upstream:exploration_and_testing.ipynb
       "model_id": "0f80b89e924c4cf39d7caa6ee755c64b",
=======
       "model_id": "8c106b8ef8984e358a9e57ece4438fc5",
>>>>>>> Stashed changes:test_stateful_neuron.ipynb
>>>>>>> 743481be
       "version_major": 2,
       "version_minor": 0
      },
      "text/plain": [
       "Training: Epoch 3/5:   0%|          | 0/60 [00:00<?, ?batch/s]"
      ]
     },
     "metadata": {},
     "output_type": "display_data"
    },
    {
     "name": "stdout",
     "output_type": "stream",
     "text": [
      "Epoch 3, Train Loss: 1.8061, Test Loss: 1.7808, Test Accuracy: 47.31%\n"
     ]
    },
    {
     "data": {
      "application/vnd.jupyter.widget-view+json": {
<<<<<<< HEAD
       "model_id": "5f2acedc0ee74a678c18318c4842051a",
=======
<<<<<<< Updated upstream:exploration_and_testing.ipynb
       "model_id": "b09e5ec13d344b699e2ad052a249f21c",
=======
       "model_id": "e7594c33ea6642389d2a293fcb1ddf9c",
>>>>>>> Stashed changes:test_stateful_neuron.ipynb
>>>>>>> 743481be
       "version_major": 2,
       "version_minor": 0
      },
      "text/plain": [
       "Training: Epoch 4/5:   0%|          | 0/60 [00:00<?, ?batch/s]"
      ]
     },
     "metadata": {},
     "output_type": "display_data"
    },
    {
     "name": "stdout",
     "output_type": "stream",
     "text": [
      "Epoch 4, Train Loss: 1.7804, Test Loss: 1.7641, Test Accuracy: 47.79%\n"
     ]
    },
    {
     "data": {
      "application/vnd.jupyter.widget-view+json": {
<<<<<<< HEAD
       "model_id": "6870efb9cd9e4c3fb40af8882ad73e3c",
=======
<<<<<<< Updated upstream:exploration_and_testing.ipynb
       "model_id": "c8372b63649948cf8adea8981c9bb09a",
=======
       "model_id": "a97c3bc71b454b63800014aff7bb1beb",
>>>>>>> Stashed changes:test_stateful_neuron.ipynb
>>>>>>> 743481be
       "version_major": 2,
       "version_minor": 0
      },
      "text/plain": [
       "Training: Epoch 5/5:   0%|          | 0/60 [00:00<?, ?batch/s]"
      ]
     },
     "metadata": {},
     "output_type": "display_data"
    },
    {
     "name": "stdout",
     "output_type": "stream",
     "text": [
      "Epoch 5, Train Loss: 1.7657, Test Loss: 1.7524, Test Accuracy: 48.09%\n"
     ]
<<<<<<< Updated upstream:exploration_and_testing.ipynb
=======
    },
    {
     "data": {
      "application/vnd.jupyter.widget-view+json": {
       "model_id": "4d660d09231941939e21f104f45a333d",
       "version_major": 2,
       "version_minor": 0
      },
      "text/plain": [
       "Training: Epoch 6/10:   0%|          | 0/60 [00:00<?, ?batch/s]"
      ]
     },
     "metadata": {},
     "output_type": "display_data"
    },
    {
     "name": "stdout",
     "output_type": "stream",
     "text": [
      "Epoch 6, Train Loss: 1.7555, Test Loss: 1.7470, Test Accuracy: 48.25%\n"
     ]
    },
    {
     "data": {
      "application/vnd.jupyter.widget-view+json": {
       "model_id": "4c55fc11eaea4835813ebdb94942f417",
       "version_major": 2,
       "version_minor": 0
      },
      "text/plain": [
       "Training: Epoch 7/10:   0%|          | 0/60 [00:00<?, ?batch/s]"
      ]
     },
     "metadata": {},
     "output_type": "display_data"
    },
    {
     "name": "stdout",
     "output_type": "stream",
     "text": [
      "Epoch 7, Train Loss: 1.7483, Test Loss: 1.7398, Test Accuracy: 48.61%\n"
     ]
    },
    {
     "data": {
      "application/vnd.jupyter.widget-view+json": {
       "model_id": "5e85753a004044a9a30577ed3f588746",
       "version_major": 2,
       "version_minor": 0
      },
      "text/plain": [
       "Training: Epoch 8/10:   0%|          | 0/60 [00:00<?, ?batch/s]"
      ]
     },
     "metadata": {},
     "output_type": "display_data"
    },
    {
     "name": "stdout",
     "output_type": "stream",
     "text": [
      "Epoch 8, Train Loss: 1.7425, Test Loss: 1.7372, Test Accuracy: 48.62%\n"
     ]
    },
    {
     "data": {
      "application/vnd.jupyter.widget-view+json": {
       "model_id": "ed3fa5b17b1742019833e53fa079ff08",
       "version_major": 2,
       "version_minor": 0
      },
      "text/plain": [
       "Training: Epoch 9/10:   0%|          | 0/60 [00:00<?, ?batch/s]"
      ]
     },
     "metadata": {},
     "output_type": "display_data"
    },
    {
     "name": "stdout",
     "output_type": "stream",
     "text": [
      "Epoch 9, Train Loss: 1.7391, Test Loss: 1.7335, Test Accuracy: 48.76%\n"
     ]
    },
    {
     "data": {
      "application/vnd.jupyter.widget-view+json": {
       "model_id": "70812ea2394c45798475cfe08fc05d26",
       "version_major": 2,
       "version_minor": 0
      },
      "text/plain": [
       "Training: Epoch 10/10:   0%|          | 0/60 [00:00<?, ?batch/s]"
      ]
     },
     "metadata": {},
     "output_type": "display_data"
    },
    {
     "name": "stdout",
     "output_type": "stream",
     "text": [
      "Epoch 10, Train Loss: 1.7344, Test Loss: 1.7315, Test Accuracy: 48.66%\n"
     ]
>>>>>>> Stashed changes:test_stateful_neuron.ipynb
    }
   ],
   "source": [
    "stateful_neuron_model = NeuralDiverseNet(MNIST_LAYER_SIZES).to(DEVICE)\n",
    "criterion = nn.CrossEntropyLoss()\n",
    "optimizer = torch.optim.Adam(stateful_neuron_model.parameters(), lr=0.001)\n",
    "\n",
    "train(model=stateful_neuron_model, device=DEVICE, train_data=trainloader, test_data=testloader, \n",
    "      criterion=criterion, opt=optimizer, epochs=NUM_EPOCHS)"
   ]
  },
  {
   "cell_type": "markdown",
   "metadata": {},
   "source": [
    "## `FeedforwardNetwork`"
   ]
  },
  {
   "cell_type": "markdown",
   "metadata": {},
   "source": [
    "Define the model:"
   ]
  },
  {
   "cell_type": "code",
   "execution_count": 6,
   "metadata": {},
   "outputs": [],
   "source": [
    "class FeedForwardNetwork(nn.Module):\n",
    "    def __init__(self, MNIST_LAYER_SIZES):\n",
    "        super(FeedForwardNetwork, self).__init__()\n",
    "        self.layers = nn.ModuleList()\n",
    "        for i in range(len(MNIST_LAYER_SIZES) - 1):\n",
    "            self.layers.append(nn.Linear(MNIST_LAYER_SIZES[i], MNIST_LAYER_SIZES[i + 1]))\n",
    "\n",
    "    def forward(self, x):\n",
    "        for layer in self.layers[:-1]:\n",
    "            x = torch.relu(layer(x))\n",
    "        x = self.layers[-1](x)  # No activation after the last layer\n",
    "        return x"
   ]
  },
  {
   "cell_type": "markdown",
   "metadata": {},
   "source": [
    "Train the model:"
   ]
  },
  {
   "cell_type": "code",
   "execution_count": 7,
   "metadata": {},
   "outputs": [
    {
     "data": {
      "application/vnd.jupyter.widget-view+json": {
       "model_id": "d6ef3dd67b7d403dbdb5db02005e50a3",
       "version_major": 2,
       "version_minor": 0
      },
      "text/plain": [
       "Training: Epoch 1/5:   0%|          | 0/60 [00:00<?, ?batch/s]"
      ]
     },
     "metadata": {},
     "output_type": "display_data"
    },
    {
     "name": "stdout",
     "output_type": "stream",
     "text": [
      "Epoch 1, Train Loss: 0.9722, Test Loss: 0.4075, Test Accuracy: 88.50%\n"
     ]
    },
    {
     "data": {
      "application/vnd.jupyter.widget-view+json": {
       "model_id": "02a8f944f8d341c589125aa0e35df6bd",
       "version_major": 2,
       "version_minor": 0
      },
      "text/plain": [
       "Training: Epoch 2/5:   0%|          | 0/60 [00:00<?, ?batch/s]"
      ]
     },
     "metadata": {},
     "output_type": "display_data"
    },
    {
     "name": "stdout",
     "output_type": "stream",
     "text": [
      "Epoch 2, Train Loss: 0.3653, Test Loss: 0.3129, Test Accuracy: 90.74%\n"
     ]
    },
    {
     "data": {
      "application/vnd.jupyter.widget-view+json": {
       "model_id": "ad5788d86da64fb8ba82c7086e1ab08e",
       "version_major": 2,
       "version_minor": 0
      },
      "text/plain": [
       "Training: Epoch 3/5:   0%|          | 0/60 [00:00<?, ?batch/s]"
      ]
     },
     "metadata": {},
     "output_type": "display_data"
    },
    {
     "name": "stdout",
     "output_type": "stream",
     "text": [
      "Epoch 3, Train Loss: 0.3053, Test Loss: 0.2760, Test Accuracy: 91.97%\n"
     ]
    },
    {
     "data": {
      "application/vnd.jupyter.widget-view+json": {
       "model_id": "558edf3b4b3646e298c2504c2ba1217e",
       "version_major": 2,
       "version_minor": 0
      },
      "text/plain": [
       "Training: Epoch 4/5:   0%|          | 0/60 [00:00<?, ?batch/s]"
      ]
     },
     "metadata": {},
     "output_type": "display_data"
    },
    {
     "name": "stdout",
     "output_type": "stream",
     "text": [
      "Epoch 4, Train Loss: 0.2691, Test Loss: 0.2475, Test Accuracy: 92.67%\n"
     ]
    },
    {
     "data": {
      "application/vnd.jupyter.widget-view+json": {
       "model_id": "35e9608dad28458ba2254007ede5cea1",
       "version_major": 2,
       "version_minor": 0
      },
      "text/plain": [
       "Training: Epoch 5/5:   0%|          | 0/60 [00:00<?, ?batch/s]"
      ]
     },
     "metadata": {},
     "output_type": "display_data"
    },
    {
     "name": "stdout",
     "output_type": "stream",
     "text": [
      "Epoch 5, Train Loss: 0.2407, Test Loss: 0.2190, Test Accuracy: 93.44%\n"
     ]
    }
   ],
   "source": [
    "# Create the model\n",
    "ff_model = FeedForwardNetwork(MNIST_LAYER_SIZES).to(DEVICE)\n",
    "ff_optimizer = torch.optim.Adam(ff_model.parameters(), lr=0.001)\n",
    "ff_criterion = nn.CrossEntropyLoss()\n",
    "\n",
    "# Train the model\n",
    "train(model=ff_model, device=DEVICE, train_data=trainloader, test_data=testloader, \n",
    "      criterion=ff_criterion, opt=ff_optimizer, epochs=NUM_EPOCHS)"
   ]
  },
  {
   "cell_type": "markdown",
   "metadata": {},
   "source": [
    "## `SpikingNeuralNetwork`"
   ]
  },
  {
   "cell_type": "markdown",
   "metadata": {},
   "source": [
    "Define the model:"
   ]
  },
  {
   "cell_type": "code",
   "execution_count": 8,
   "metadata": {},
   "outputs": [],
   "source": [
    "def surrogate_gradient(x):\n",
    "    alpha = 10  # The steepness of the surrogate gradient\n",
    "    return torch.sigmoid(alpha * x)\n",
    "\n",
    "class SpikingNeuronLayer(nn.Module):\n",
    "    def __init__(self, size_in, size_out, device):\n",
    "        super(SpikingNeuronLayer, self).__init__()\n",
    "        self.device = device\n",
    "        self.synaptic_weights = nn.Parameter(torch.randn(size_in, size_out, device=device) * 0.01)\n",
    "\n",
    "    def forward(self, x):\n",
    "        x = x.to(self.device)\n",
    "        pre_synaptic = torch.matmul(x, self.synaptic_weights)\n",
    "        post_synaptic = surrogate_gradient(pre_synaptic - 1)\n",
    "        return post_synaptic\n",
    "\n",
    "class SpikingNeuralNetwork(nn.Module):\n",
    "    def __init__(self, MNIST_LAYER_SIZES, device):\n",
    "        super(SpikingNeuralNetwork, self).__init__()\n",
    "        self.layers = nn.ModuleList()\n",
    "        self.device = device\n",
    "        for i in range(len(MNIST_LAYER_SIZES) - 1):\n",
    "            self.layers.append(SpikingNeuronLayer(MNIST_LAYER_SIZES[i], MNIST_LAYER_SIZES[i + 1], device))\n",
    "\n",
    "    def forward(self, x):\n",
    "        x = x.to(self.device)  # Ensure input tensor is on the correct device\n",
    "        for layer in self.layers:\n",
    "            x = layer(x)\n",
    "        return x"
   ]
  },
  {
   "cell_type": "markdown",
   "metadata": {},
   "source": [
    "Train the model:"
   ]
  },
  {
   "cell_type": "code",
   "execution_count": 9,
   "metadata": {},
   "outputs": [
    {
     "data": {
      "application/vnd.jupyter.widget-view+json": {
       "model_id": "2fd857676a844b8b941cbf5de8859408",
       "version_major": 2,
       "version_minor": 0
      },
      "text/plain": [
       "Training: Epoch 1/5:   0%|          | 0/60 [00:00<?, ?batch/s]"
      ]
     },
     "metadata": {},
     "output_type": "display_data"
    },
    {
     "name": "stdout",
     "output_type": "stream",
     "text": [
      "Epoch 1, Train Loss: 2.3026, Test Loss: 2.3026, Test Accuracy: 11.35%\n"
     ]
    },
    {
     "data": {
      "application/vnd.jupyter.widget-view+json": {
       "model_id": "d0b2e0051ee9487987520e15be69c63d",
       "version_major": 2,
       "version_minor": 0
      },
      "text/plain": [
       "Training: Epoch 2/5:   0%|          | 0/60 [00:00<?, ?batch/s]"
      ]
     },
     "metadata": {},
     "output_type": "display_data"
    },
    {
     "name": "stdout",
     "output_type": "stream",
     "text": [
      "Epoch 2, Train Loss: 2.3026, Test Loss: 2.3026, Test Accuracy: 11.35%\n"
     ]
    },
    {
     "data": {
      "application/vnd.jupyter.widget-view+json": {
       "model_id": "644b3ef360ba487f96fd5c5b53a66656",
       "version_major": 2,
       "version_minor": 0
      },
      "text/plain": [
       "Training: Epoch 3/5:   0%|          | 0/60 [00:00<?, ?batch/s]"
      ]
     },
     "metadata": {},
     "output_type": "display_data"
    },
    {
     "name": "stdout",
     "output_type": "stream",
     "text": [
      "Epoch 3, Train Loss: 2.3026, Test Loss: 2.3026, Test Accuracy: 11.35%\n"
     ]
    },
    {
     "data": {
      "application/vnd.jupyter.widget-view+json": {
       "model_id": "8c8f61f33f38425285e36a0bfa8c95db",
       "version_major": 2,
       "version_minor": 0
      },
      "text/plain": [
       "Training: Epoch 4/5:   0%|          | 0/60 [00:00<?, ?batch/s]"
      ]
     },
     "metadata": {},
     "output_type": "display_data"
    },
    {
     "name": "stdout",
     "output_type": "stream",
     "text": [
      "Epoch 4, Train Loss: 2.3026, Test Loss: 2.3026, Test Accuracy: 11.35%\n"
     ]
    },
    {
     "data": {
      "application/vnd.jupyter.widget-view+json": {
       "model_id": "258acc5e83f84c5e9a04069e8bcc9c86",
       "version_major": 2,
       "version_minor": 0
      },
      "text/plain": [
       "Training: Epoch 5/5:   0%|          | 0/60 [00:00<?, ?batch/s]"
      ]
     },
     "metadata": {},
     "output_type": "display_data"
    },
    {
     "name": "stdout",
     "output_type": "stream",
     "text": [
      "Epoch 5, Train Loss: 2.3026, Test Loss: 2.3026, Test Accuracy: 11.35%\n"
     ]
    }
   ],
   "source": [
    "# Create the network\n",
    "snn_model = SpikingNeuralNetwork([784, 128, 64, 10], device=DEVICE).to(DEVICE)\n",
    "snn_optimizer = torch.optim.Adam(snn_model.parameters(), lr=0.001)\n",
    "snn_criterion = nn.CrossEntropyLoss()\n",
    "\n",
    "# Train the model\n",
    "train(model=snn_model, device=DEVICE, train_data=trainloader, test_data=testloader, \n",
    "      criterion=snn_criterion, opt=snn_optimizer, epochs=NUM_EPOCHS)"
   ]
  },
  {
   "cell_type": "markdown",
   "metadata": {},
   "source": [
    "# Test 2: Stateful Neurons vs. RNN\n",
    "Do stateful neurons perform similarly to recurrent neural networks on a simple time series task?"
   ]
  },
  {
   "cell_type": "markdown",
   "metadata": {},
   "source": [
    "## Dataset Ingestion"
   ]
  },
  {
   "cell_type": "code",
   "execution_count": 64,
   "metadata": {},
   "outputs": [
    {
     "name": "stdout",
     "output_type": "stream",
     "text": [
      "Training set length: 2400\n",
      "Testing set length: 800\n"
     ]
    }
   ],
   "source": [
    "# Load the dataset\n",
    "df = pd.read_csv('data/test/Sunspots.csv', usecols=['Monthly Mean Total Sunspot Number'])\n",
    "data = df.values.astype(float)\n",
    "\n",
    "# Normalize the data\n",
    "scaler = MinMaxScaler(feature_range=(0, 1))\n",
    "data_normalized = scaler.fit_transform(data)\n",
    "\n",
    "# Convert data to PyTorch tensors\n",
    "data_normalized = torch.FloatTensor(data_normalized).view(-1)\n",
    "\n",
    "# Create sequences and corresponding labels\n",
    "sequence_length = 12  # For example, use 12 months to predict the next month\n",
    "sequences = []\n",
    "labels = []\n",
    "\n",
    "for i in range(len(data_normalized) - sequence_length):\n",
    "    sequences.append(data_normalized[i:i+sequence_length])\n",
    "    labels.append(data_normalized[i+sequence_length])\n",
    "\n",
    "sequences = torch.stack(sequences[:-1])\n",
    "labels = torch.stack(labels[1:])\n",
    "\n",
    "# Split the data into training, validation, and testing sets\n",
    "train_sequences, test_sequences, train_labels, test_labels = train_test_split(\n",
    "    sequences, labels, test_size=0.25, random_state=42\n",
    ")\n",
    "\n",
    "# Trim the dataset to an easily divisible length\n",
    "train_sequences = train_sequences[:2400]\n",
    "train_labels = train_labels[:2400]\n",
    "test_sequences = test_sequences[:800]\n",
    "test_labels = test_labels[:800]\n",
    "\n",
    "# Create DataLoaders for each set\n",
    "sunspot_train_loader = DataLoader(TensorDataset(train_sequences, train_labels), shuffle=True, \n",
    "                                  batch_size=SUNSPOT_BATCH_SIZE)\n",
    "sunspot_test_loader = DataLoader(TensorDataset(test_sequences, test_labels), shuffle=False, \n",
    "                                 batch_size=SUNSPOT_BATCH_SIZE)\n",
    "\n",
    "# Print the length of each set\n",
    "print(f'Training set length: {len(train_sequences)}')\n",
    "print(f'Testing set length: {len(test_sequences)}')"
   ]
  },
  {
   "cell_type": "markdown",
   "metadata": {},
   "source": [
    "## Helper Function: Train Network on Sunspot Dataset"
   ]
  },
  {
   "cell_type": "code",
   "execution_count": 66,
   "metadata": {},
   "outputs": [],
   "source": [
    "def train_time_series(model, train_loader, val_loader, criterion, opt, epochs, device=DEVICE, model_type=None):\n",
    "    # Perform training\n",
    "    for epoch in range(epochs):\n",
    "        model.train()\n",
    "        train_loss = 0\n",
    "        for sequences, labels in tqdm(train_loader, desc=f'Epoch {epoch+1}/{epochs}', unit='batch'):\n",
    "\n",
    "            # Move the data to the device and reshape the targets\n",
    "            sequences, labels = sequences.to(device), labels.to(device)\n",
    "            sequences = sequences.view(sequences.shape[0], SUNSPOT_INPUT_SIZE, 1).to(device)\n",
    "            labels = labels.unsqueeze(1).to(device)  # Reshape targets\n",
    "\n",
    "            # Zero the gradients\n",
    "            opt.zero_grad()\n",
    "\n",
    "            # Forward pass and loss calculation\n",
    "            outputs = model(sequences)\n",
    "            loss = criterion(outputs, labels)\n",
    "\n",
    "            # Backward pass and weight update\n",
    "            loss.backward()\n",
    "            opt.step()\n",
    "\n",
    "            # Logging the loss\n",
    "            train_loss += loss.item()\n",
    "\n",
    "        model.eval()\n",
    "        val_loss = 0\n",
    "        with torch.no_grad():\n",
    "            for sequences, labels in val_loader:\n",
    "                # Move the data to the device and reshape the targets\n",
    "                sequences, labels = sequences.to(device), labels.to(device)\n",
    "                sequences = sequences.view(sequences.shape[0], SUNSPOT_INPUT_SIZE, 1).to(device)\n",
    "                labels = labels.unsqueeze(1).to(device)  # Reshape targets\n",
    "\n",
    "                # Forward pass and loss calculation\n",
    "                outputs = model(sequences)\n",
    "                loss = criterion(outputs, labels)\n",
    "                val_loss += loss.item()\n",
    "\n",
    "        train_loss /= len(train_loader)\n",
    "        val_loss /= len(val_loader)\n",
    "        print(f\"Training Loss: {train_loss:.4f}, Validation Loss: {val_loss:.4f}\")"
   ]
  },
  {
   "cell_type": "markdown",
   "metadata": {},
   "source": [
    "## `RecurrentNeuralNetwork`"
   ]
  },
  {
   "cell_type": "markdown",
   "metadata": {},
   "source": [
    "Define the model:"
   ]
  },
  {
   "cell_type": "code",
   "execution_count": 67,
   "metadata": {},
   "outputs": [],
   "source": [
    "class VanillaRNN(nn.Module):\n",
    "    def __init__(self, input_size=1, hidden_size=12, output_size=1):\n",
    "        super(VanillaRNN, self).__init__()\n",
    "        self.rnn = nn.RNN(input_size, hidden_size, batch_first=True)\n",
    "        self.fc = nn.Linear(hidden_size, output_size)\n",
    "\n",
    "    def forward(self, x):\n",
    "        out, _ = self.rnn(x)\n",
    "        out = self.fc(out[:, -1, :])  # Using the last time step's output\n",
    "        return out"
   ]
  },
  {
   "cell_type": "markdown",
   "metadata": {},
   "source": [
    "Train the model:"
   ]
  },
  {
   "cell_type": "code",
   "execution_count": 68,
   "metadata": {},
   "outputs": [
    {
     "data": {
      "application/vnd.jupyter.widget-view+json": {
<<<<<<< HEAD
       "model_id": "42ad4611e6f04a32989456c4b4d7616d",
=======
<<<<<<< Updated upstream:exploration_and_testing.ipynb
       "model_id": "d8efe8c9430d4e708e8c10b0b79ae5e1",
=======
       "model_id": "91957948804042a3b080ca2a0e111126",
       "version_major": 2,
       "version_minor": 0
      },
      "text/plain": [
       "Epoch 1/10:   0%|          | 0/24 [00:00<?, ?batch/s]"
      ]
     },
     "metadata": {},
     "output_type": "display_data"
    },
    {
     "name": "stdout",
     "output_type": "stream",
     "text": [
      "Training Loss: 0.4698, Validation Loss: 0.4294\n"
     ]
    },
    {
     "data": {
      "application/vnd.jupyter.widget-view+json": {
       "model_id": "4e2e066d26b24bb0b2335abf8e3b1965",
       "version_major": 2,
       "version_minor": 0
      },
      "text/plain": [
       "Epoch 2/10:   0%|          | 0/24 [00:00<?, ?batch/s]"
      ]
     },
     "metadata": {},
     "output_type": "display_data"
    },
    {
     "name": "stdout",
     "output_type": "stream",
     "text": [
      "Training Loss: 0.3908, Validation Loss: 0.3567\n"
     ]
    },
    {
     "data": {
      "application/vnd.jupyter.widget-view+json": {
       "model_id": "83a0681aefbc45c1bd9f9e9ce4fd8fe9",
       "version_major": 2,
       "version_minor": 0
      },
      "text/plain": [
       "Epoch 3/10:   0%|          | 0/24 [00:00<?, ?batch/s]"
      ]
     },
     "metadata": {},
     "output_type": "display_data"
    },
    {
     "name": "stdout",
     "output_type": "stream",
     "text": [
      "Training Loss: 0.3244, Validation Loss: 0.2966\n"
     ]
    },
    {
     "data": {
      "application/vnd.jupyter.widget-view+json": {
       "model_id": "c4cabaed65014aa2b3923378cfa5cff6",
       "version_major": 2,
       "version_minor": 0
      },
      "text/plain": [
       "Epoch 4/10:   0%|          | 0/24 [00:00<?, ?batch/s]"
      ]
     },
     "metadata": {},
     "output_type": "display_data"
    },
    {
     "name": "stdout",
     "output_type": "stream",
     "text": [
      "Training Loss: 0.2702, Validation Loss: 0.2478\n"
     ]
    },
    {
     "data": {
      "application/vnd.jupyter.widget-view+json": {
       "model_id": "877bc0cd0156420cbe273078476fb261",
       "version_major": 2,
       "version_minor": 0
      },
      "text/plain": [
       "Epoch 5/10:   0%|          | 0/24 [00:00<?, ?batch/s]"
      ]
     },
     "metadata": {},
     "output_type": "display_data"
    },
    {
     "name": "stdout",
     "output_type": "stream",
     "text": [
      "Training Loss: 0.2260, Validation Loss: 0.2083\n"
     ]
    },
    {
     "data": {
      "application/vnd.jupyter.widget-view+json": {
       "model_id": "3c85a15f75044c618adba8dcd5eddc70",
>>>>>>> Stashed changes:test_stateful_neuron.ipynb
>>>>>>> 743481be
       "version_major": 2,
       "version_minor": 0
      },
      "text/plain": [
       "Epoch 1/5:   0%|          | 0/24 [00:00<?, ?batch/s]"
      ]
     },
     "metadata": {},
     "output_type": "display_data"
    },
    {
     "name": "stdout",
     "output_type": "stream",
     "text": [
<<<<<<< Updated upstream:exploration_and_testing.ipynb
      "Training Loss: 0.6743, Validation Loss: 0.6094\n"
=======
      "Training Loss: 0.1902, Validation Loss: 0.1756\n"
>>>>>>> Stashed changes:test_stateful_neuron.ipynb
     ]
    },
    {
     "data": {
      "application/vnd.jupyter.widget-view+json": {
<<<<<<< HEAD
       "model_id": "7c37ba17b9054c95b53d548f697a6c53",
=======
<<<<<<< Updated upstream:exploration_and_testing.ipynb
       "model_id": "044c4752b2be4114a0230ebe4f611afb",
=======
       "model_id": "5e93dc4c7fbe4caabd874502251b3fc6",
>>>>>>> Stashed changes:test_stateful_neuron.ipynb
>>>>>>> 743481be
       "version_major": 2,
       "version_minor": 0
      },
      "text/plain": [
       "Epoch 2/5:   0%|          | 0/24 [00:00<?, ?batch/s]"
      ]
     },
     "metadata": {},
     "output_type": "display_data"
    },
    {
     "name": "stdout",
     "output_type": "stream",
     "text": [
<<<<<<< Updated upstream:exploration_and_testing.ipynb
      "Training Loss: 0.5567, Validation Loss: 0.5024\n"
=======
      "Training Loss: 0.1605, Validation Loss: 0.1486\n"
>>>>>>> Stashed changes:test_stateful_neuron.ipynb
     ]
    },
    {
     "data": {
      "application/vnd.jupyter.widget-view+json": {
<<<<<<< HEAD
       "model_id": "6d22d293f9d24a55a4abd3b9ba7eec53",
=======
<<<<<<< Updated upstream:exploration_and_testing.ipynb
       "model_id": "d9337fdd2b0f487d946bcd57666e8327",
=======
       "model_id": "5d2910ea22fb4c9ab7968a8bd71716a9",
>>>>>>> Stashed changes:test_stateful_neuron.ipynb
>>>>>>> 743481be
       "version_major": 2,
       "version_minor": 0
      },
      "text/plain": [
       "Epoch 3/5:   0%|          | 0/24 [00:00<?, ?batch/s]"
      ]
     },
     "metadata": {},
     "output_type": "display_data"
    },
    {
     "name": "stdout",
     "output_type": "stream",
     "text": [
<<<<<<< Updated upstream:exploration_and_testing.ipynb
      "Training Loss: 0.4586, Validation Loss: 0.4129\n"
=======
      "Training Loss: 0.1358, Validation Loss: 0.1257\n"
>>>>>>> Stashed changes:test_stateful_neuron.ipynb
     ]
    },
    {
     "data": {
      "application/vnd.jupyter.widget-view+json": {
<<<<<<< HEAD
       "model_id": "84c4a847e2e54524b1ea51c9f652a635",
=======
<<<<<<< Updated upstream:exploration_and_testing.ipynb
       "model_id": "57863cd8032d4f10b962abbf616f91e9",
=======
       "model_id": "eca3d41e68594563862d938b87abc11a",
>>>>>>> Stashed changes:test_stateful_neuron.ipynb
>>>>>>> 743481be
       "version_major": 2,
       "version_minor": 0
      },
      "text/plain": [
       "Epoch 4/5:   0%|          | 0/24 [00:00<?, ?batch/s]"
      ]
     },
     "metadata": {},
     "output_type": "display_data"
    },
    {
     "name": "stdout",
     "output_type": "stream",
     "text": [
<<<<<<< Updated upstream:exploration_and_testing.ipynb
      "Training Loss: 0.3774, Validation Loss: 0.3406\n"
=======
      "Training Loss: 0.1147, Validation Loss: 0.1062\n"
>>>>>>> Stashed changes:test_stateful_neuron.ipynb
     ]
    },
    {
     "data": {
      "application/vnd.jupyter.widget-view+json": {
<<<<<<< HEAD
       "model_id": "1f7a68e47e6441bdb1c0db5d76adb83e",
=======
<<<<<<< Updated upstream:exploration_and_testing.ipynb
       "model_id": "993598a368154c01ad7692fad64fdc13",
=======
       "model_id": "e94fa3b6e0824fa28f79bb8cece1a3b6",
>>>>>>> Stashed changes:test_stateful_neuron.ipynb
>>>>>>> 743481be
       "version_major": 2,
       "version_minor": 0
      },
      "text/plain": [
       "Epoch 5/5:   0%|          | 0/24 [00:00<?, ?batch/s]"
      ]
     },
     "metadata": {},
     "output_type": "display_data"
    },
    {
     "name": "stdout",
     "output_type": "stream",
     "text": [
<<<<<<< Updated upstream:exploration_and_testing.ipynb
      "Training Loss: 0.3114, Validation Loss: 0.2816\n"
=======
      "Training Loss: 0.0966, Validation Loss: 0.0892\n"
>>>>>>> Stashed changes:test_stateful_neuron.ipynb
     ]
    }
   ],
   "source": [
    "rnn_model = VanillaRNN(input_size=1, hidden_size=1, output_size=1).to(DEVICE)\n",
    "rnn_criterion = nn.MSELoss()\n",
    "rnn_optimizer = torch.optim.Adam(rnn_model.parameters(), lr=0.001)\n",
    "\n",
    "train_time_series(model=rnn_model, model_type='RNN', device=DEVICE, train_loader=sunspot_train_loader, \n",
    "      val_loader=sunspot_test_loader, criterion=rnn_criterion, opt=rnn_optimizer, epochs=NUM_EPOCHS)"
   ]
  },
  {
   "cell_type": "markdown",
   "metadata": {},
   "source": [
    "## `RecurrentStatefulNeuron`"
   ]
  },
  {
   "cell_type": "markdown",
   "metadata": {},
   "source": [
    "Define the model:"
   ]
  },
  {
   "cell_type": "code",
<<<<<<< Updated upstream:exploration_and_testing.ipynb
   "execution_count": 14,
=======
   "execution_count": 81,
>>>>>>> Stashed changes:test_stateful_neuron.ipynb
   "metadata": {},
   "outputs": [],
   "source": [
    "class SequentialNeuralDiverseNet(nn.Module):\n",
    "    def __init__(self, sizes):\n",
    "        super(SequentialNeuralDiverseNet, self).__init__()\n",
    "        self.neurons = nn.ModuleList([Neurons(size) for size in sizes])\n",
    "        self.linear_layers = nn.ModuleList([nn.Linear(sizes[i], sizes[i + 1]) for i in range(len(sizes) - 1)])\n",
    "\n",
    "    def forward(self, x):\n",
    "        batch_size = x.shape[0]\n",
    "        x = x.squeeze()\n",
    "        for i, (neuron, linear_layer) in enumerate(zip(self.neurons[1:], self.linear_layers)):\n",
    "            x = linear_layer(x)  # Using the nn.Linear layer here\n",
    "            x, _, new_hidden = neuron(x)\n",
    "\n",
    "            neuron.hidden = nn.Parameter(new_hidden, requires_grad=False)\n",
    "\n",
    "        final_output = final_output.view(batch_size, -1)\n",
    "\n",
    "        return final_output"
   ]
  },
  {
   "cell_type": "markdown",
   "metadata": {},
   "source": [
    "Train the model:"
   ]
  },
  {
   "cell_type": "code",
<<<<<<< Updated upstream:exploration_and_testing.ipynb
   "execution_count": 15,
=======
   "execution_count": 82,
>>>>>>> Stashed changes:test_stateful_neuron.ipynb
   "metadata": {},
   "outputs": [
    {
     "data": {
      "application/vnd.jupyter.widget-view+json": {
<<<<<<< HEAD
       "model_id": "03202352d3844fb4849269bad072c945",
=======
<<<<<<< Updated upstream:exploration_and_testing.ipynb
       "model_id": "fa2783cafc034bb7828a41694e474265",
=======
       "model_id": "7707eb3897d346a88d34181334d08932",
>>>>>>> Stashed changes:test_stateful_neuron.ipynb
>>>>>>> 743481be
       "version_major": 2,
       "version_minor": 0
      },
      "text/plain": [
       "Epoch 1/5:   0%|          | 0/24 [00:00<?, ?batch/s]"
      ]
     },
     "metadata": {},
     "output_type": "display_data"
    },
    {
     "name": "stdout",
     "output_type": "stream",
     "text": [
<<<<<<< Updated upstream:exploration_and_testing.ipynb
      "Training Loss: 0.3925, Validation Loss: 0.2892\n"
     ]
    },
    {
     "data": {
      "application/vnd.jupyter.widget-view+json": {
       "model_id": "f98da935358047bd9b6b3f2f2d354c48",
       "version_major": 2,
       "version_minor": 0
      },
      "text/plain": [
       "Epoch 2/5:   0%|          | 0/24 [00:00<?, ?batch/s]"
      ]
     },
     "metadata": {},
     "output_type": "display_data"
    },
    {
     "name": "stdout",
     "output_type": "stream",
     "text": [
      "Training Loss: 0.1542, Validation Loss: 0.0373\n"
     ]
    },
    {
     "data": {
      "application/vnd.jupyter.widget-view+json": {
       "model_id": "a7535a9797d842f08bca8c50ce883627",
       "version_major": 2,
       "version_minor": 0
      },
      "text/plain": [
       "Epoch 3/5:   0%|          | 0/24 [00:00<?, ?batch/s]"
      ]
     },
     "metadata": {},
     "output_type": "display_data"
    },
    {
     "name": "stdout",
     "output_type": "stream",
     "text": [
      "Training Loss: 0.0322, Validation Loss: 0.0310\n"
     ]
    },
    {
     "data": {
      "application/vnd.jupyter.widget-view+json": {
       "model_id": "1a5588c28e694c0aad1808e902fc8714",
       "version_major": 2,
       "version_minor": 0
      },
      "text/plain": [
       "Epoch 4/5:   0%|          | 0/24 [00:00<?, ?batch/s]"
      ]
     },
     "metadata": {},
     "output_type": "display_data"
    },
    {
     "name": "stdout",
     "output_type": "stream",
     "text": [
      "Training Loss: 0.0299, Validation Loss: 0.0291\n"
     ]
    },
    {
     "data": {
      "application/vnd.jupyter.widget-view+json": {
       "model_id": "8f5a180a28744ab3ac87bf2117309859",
       "version_major": 2,
       "version_minor": 0
      },
      "text/plain": [
       "Epoch 5/5:   0%|          | 0/24 [00:00<?, ?batch/s]"
      ]
     },
     "metadata": {},
     "output_type": "display_data"
    },
    {
     "name": "stdout",
     "output_type": "stream",
     "text": [
      "Training Loss: 0.0294, Validation Loss: 0.0290\n"
     ]
    }
   ],
   "source": [
    "sequential_stateful_neuron_model = SequentialNeuralDiverseNet(SUNSPOT_LAYER_SIZES).to(DEVICE)\n",
    "seq_criterion = nn.MSELoss()\n",
    "seq_optimizer = torch.optim.Adam(sequential_stateful_neuron_model.parameters(), lr=0.001)\n",
    "\n",
    "train_time_series(model=sequential_stateful_neuron_model, device=DEVICE, train_loader=sunspot_train_loader, \n",
    "      val_loader=sunspot_test_loader, criterion=seq_criterion, opt=seq_optimizer, epochs=NUM_EPOCHS)"
   ]
  },
  {
   "cell_type": "markdown",
   "metadata": {},
   "source": [
    "# Test 3: Train Transformer On Shakespeare"
   ]
  },
  {
   "cell_type": "markdown",
   "metadata": {},
   "source": [
    "Define helper function to train the transformer on reconstructing the Shakespeare dataset:"
   ]
  },
  {
   "cell_type": "code",
   "execution_count": 22,
   "metadata": {},
   "outputs": [],
   "source": [
    "# Define function to mask the target tokens\n",
    "# TODO: Using a mask breaks the training process due to a shape error. Needs to be fixed\n",
    "def create_look_ahead_mask(size):\n",
    "    mask = torch.triu(torch.ones(size, size), diagonal=1)\n",
    "    return mask.masked_fill(mask == 1, float('-inf')).masked_fill(mask == 0, float(0.0))\n",
    "\n",
    "def train_shakespeare_trainsformer(model, context_window, step_size, data_loader, optimizer, num_epochs, device=DEVICE, mask=False):\n",
    "    for epoch in range(num_epochs):\n",
    "        model.train()\n",
    "        epoch_loss = 0\n",
    "        for inputs, labels in tqdm(data_loader, desc=f'Training: Epoch {epoch+1}/{num_epochs}', unit='batch'):\n",
    "            # Move the data to the device\n",
    "            input_seq = inputs.to(device)\n",
    "            target_seq = labels.to(device)\n",
    "            \n",
    "            # Optionally create a mask for the target sequence\n",
    "            if mask == True:\n",
    "                target_seq_mask = create_look_ahead_mask(target_seq.size(1)).to(device)\n",
    "                target_seq_mask = target_seq_mask.unsqueeze(0)\n",
    "            else:\n",
    "                target_seq_mask = None\n",
    "\n",
    "            # Zero the gradients\n",
    "            optimizer.zero_grad()\n",
    "\n",
    "            # Forward pass\n",
    "            outputs = model(input_seq, target_seq, tgt_mask=target_seq_mask)\n",
    "            outputs = outputs.view(-1, outputs.size(-1))\n",
    "            target_seq = target_seq.view(-1)\n",
    "\n",
    "            # Calculate loss and backpropagate\n",
    "            loss = nn.CrossEntropyLoss()(outputs, target_seq)\n",
    "            loss.backward()\n",
    "            optimizer.step()\n",
    "\n",
    "            # Logging the loss and update progress bar\n",
    "            epoch_loss += loss.item()\n",
    "\n",
    "        print(f\"Epoch {epoch+1}/{num_epochs} completed. Loss: {epoch_loss/len(data_loader)}\")"
   ]
  },
  {
   "cell_type": "markdown",
   "metadata": {},
   "source": [
    "Create the Shakespeare dataset:"
   ]
  },
  {
   "cell_type": "code",
   "execution_count": 37,
   "metadata": {},
   "outputs": [],
   "source": [
    "# # Define tokenizer used to convert text to tokens\n",
    "tokenizer = GPT2Tokenizer.from_pretrained('gpt2')\n",
    "\n",
    "# Define dataset parameters\n",
    "seq_length = 512\n",
    "batch_size = 5\n",
    "file_path = os.path.join(os.getcwd(), 'data/shakespeare', 'tinyshakespeare_100_lines.txt')\n",
    "bpe_tokenizer = 'gpt2'\n",
    "vocab_size = 50257\n",
    "\n",
    "# Create the data loader\n",
    "data_loader = TextDataLoader(file_path, seq_length, bpe_tokenizer, batch_size, vocab_size)\n",
    "train_loader, test_loader = data_loader.create_loaders()\n",
    "data_loader = TextDataLoader(file_path, seq_length, bpe_tokenizer, batch_size, vocab_size)\n",
    "train_loader, test_loader = data_loader.create_loaders()\n"
   ]
  },
  {
   "cell_type": "markdown",
   "metadata": {},
   "source": [
    "Create the transformer model:"
   ]
  },
  {
   "cell_type": "code",
   "execution_count": 38,
   "metadata": {},
   "outputs": [],
   "source": [
    "# Define the context window size k (defaulting to chunk_length / 2)\n",
    "context_window = 256\n",
    "\n",
    "# Define the model\n",
    "transformer_model = TransformerModel(vocab_size=tokenizer.vocab_size, max_seq_length=context_window).to(DEVICE)\n",
    "\n",
    "# Define optimizer\n",
    "transformer_optimizer = torch.optim.Adam(transformer_model.parameters(), lr=0.001)"
   ]
  },
  {
   "cell_type": "markdown",
   "metadata": {},
   "source": [
    "Train the model:"
   ]
  },
  {
   "cell_type": "code",
   "execution_count": 39,
   "metadata": {},
   "outputs": [
    {
     "data": {
      "application/vnd.jupyter.widget-view+json": {
       "model_id": "21d65b960da1408fb9419c6a79dd616e",
       "version_major": 2,
       "version_minor": 0
      },
      "text/plain": [
       "Training: Epoch 1/5:   0%|          | 0/14 [00:00<?, ?batch/s]"
      ]
     },
     "metadata": {},
     "output_type": "display_data"
    },
    {
<<<<<<< HEAD
     "ename": "OutOfMemoryError",
     "evalue": "CUDA out of memory. Tried to allocate 492.00 MiB (GPU 0; 10.00 GiB total capacity; 16.10 GiB already allocated; 0 bytes free; 16.13 GiB reserved in total by PyTorch) If reserved memory is >> allocated memory try setting max_split_size_mb to avoid fragmentation.  See documentation for Memory Management and PYTORCH_CUDA_ALLOC_CONF",
     "output_type": "error",
     "traceback": [
      "\u001b[0;31m---------------------------------------------------------------------------\u001b[0m",
      "\u001b[0;31mOutOfMemoryError\u001b[0m                          Traceback (most recent call last)",
      "\u001b[1;32m/home/nburley/Recurrent-Neuron-Transformer/exploration_and_testing.ipynb Cell 47\u001b[0m line \u001b[0;36m5\n\u001b[1;32m      <a href='vscode-notebook-cell://wsl%2Bubuntu/home/nburley/Recurrent-Neuron-Transformer/exploration_and_testing.ipynb#Y142sdnNjb2RlLXJlbW90ZQ%3D%3D?line=1'>2</a>\u001b[0m step_size \u001b[39m=\u001b[39m \u001b[39m16\u001b[39m\n\u001b[1;32m      <a href='vscode-notebook-cell://wsl%2Bubuntu/home/nburley/Recurrent-Neuron-Transformer/exploration_and_testing.ipynb#Y142sdnNjb2RlLXJlbW90ZQ%3D%3D?line=3'>4</a>\u001b[0m \u001b[39m# Train the model\u001b[39;00m\n\u001b[0;32m----> <a href='vscode-notebook-cell://wsl%2Bubuntu/home/nburley/Recurrent-Neuron-Transformer/exploration_and_testing.ipynb#Y142sdnNjb2RlLXJlbW90ZQ%3D%3D?line=4'>5</a>\u001b[0m train_shakespeare_trainsformer(transformer_model, context_window, step_size, train_loader, \n\u001b[1;32m      <a href='vscode-notebook-cell://wsl%2Bubuntu/home/nburley/Recurrent-Neuron-Transformer/exploration_and_testing.ipynb#Y142sdnNjb2RlLXJlbW90ZQ%3D%3D?line=5'>6</a>\u001b[0m                                optimizer\u001b[39m=\u001b[39;49mtransformer_optimizer, num_epochs\u001b[39m=\u001b[39;49mNUM_EPOCHS)\n",
      "\u001b[1;32m/home/nburley/Recurrent-Neuron-Transformer/exploration_and_testing.ipynb Cell 47\u001b[0m line \u001b[0;36m3\n\u001b[1;32m     <a href='vscode-notebook-cell://wsl%2Bubuntu/home/nburley/Recurrent-Neuron-Transformer/exploration_and_testing.ipynb#Y142sdnNjb2RlLXJlbW90ZQ%3D%3D?line=28'>29</a>\u001b[0m target_seq \u001b[39m=\u001b[39m target_seq\u001b[39m.\u001b[39mview(\u001b[39m-\u001b[39m\u001b[39m1\u001b[39m)\n\u001b[1;32m     <a href='vscode-notebook-cell://wsl%2Bubuntu/home/nburley/Recurrent-Neuron-Transformer/exploration_and_testing.ipynb#Y142sdnNjb2RlLXJlbW90ZQ%3D%3D?line=30'>31</a>\u001b[0m \u001b[39m# Calculate loss and backpropagate\u001b[39;00m\n\u001b[0;32m---> <a href='vscode-notebook-cell://wsl%2Bubuntu/home/nburley/Recurrent-Neuron-Transformer/exploration_and_testing.ipynb#Y142sdnNjb2RlLXJlbW90ZQ%3D%3D?line=31'>32</a>\u001b[0m loss \u001b[39m=\u001b[39m nn\u001b[39m.\u001b[39;49mCrossEntropyLoss()(outputs, target_seq)\n\u001b[1;32m     <a href='vscode-notebook-cell://wsl%2Bubuntu/home/nburley/Recurrent-Neuron-Transformer/exploration_and_testing.ipynb#Y142sdnNjb2RlLXJlbW90ZQ%3D%3D?line=32'>33</a>\u001b[0m loss\u001b[39m.\u001b[39mbackward()\n\u001b[1;32m     <a href='vscode-notebook-cell://wsl%2Bubuntu/home/nburley/Recurrent-Neuron-Transformer/exploration_and_testing.ipynb#Y142sdnNjb2RlLXJlbW90ZQ%3D%3D?line=33'>34</a>\u001b[0m optimizer\u001b[39m.\u001b[39mstep()\n",
      "File \u001b[0;32m~/miniconda3/lib/python3.9/site-packages/torch/nn/modules/module.py:1501\u001b[0m, in \u001b[0;36mModule._call_impl\u001b[0;34m(self, *args, **kwargs)\u001b[0m\n\u001b[1;32m   1496\u001b[0m \u001b[39m# If we don't have any hooks, we want to skip the rest of the logic in\u001b[39;00m\n\u001b[1;32m   1497\u001b[0m \u001b[39m# this function, and just call forward.\u001b[39;00m\n\u001b[1;32m   1498\u001b[0m \u001b[39mif\u001b[39;00m \u001b[39mnot\u001b[39;00m (\u001b[39mself\u001b[39m\u001b[39m.\u001b[39m_backward_hooks \u001b[39mor\u001b[39;00m \u001b[39mself\u001b[39m\u001b[39m.\u001b[39m_backward_pre_hooks \u001b[39mor\u001b[39;00m \u001b[39mself\u001b[39m\u001b[39m.\u001b[39m_forward_hooks \u001b[39mor\u001b[39;00m \u001b[39mself\u001b[39m\u001b[39m.\u001b[39m_forward_pre_hooks\n\u001b[1;32m   1499\u001b[0m         \u001b[39mor\u001b[39;00m _global_backward_pre_hooks \u001b[39mor\u001b[39;00m _global_backward_hooks\n\u001b[1;32m   1500\u001b[0m         \u001b[39mor\u001b[39;00m _global_forward_hooks \u001b[39mor\u001b[39;00m _global_forward_pre_hooks):\n\u001b[0;32m-> 1501\u001b[0m     \u001b[39mreturn\u001b[39;00m forward_call(\u001b[39m*\u001b[39;49margs, \u001b[39m*\u001b[39;49m\u001b[39m*\u001b[39;49mkwargs)\n\u001b[1;32m   1502\u001b[0m \u001b[39m# Do not call functions when jit is used\u001b[39;00m\n\u001b[1;32m   1503\u001b[0m full_backward_hooks, non_full_backward_hooks \u001b[39m=\u001b[39m [], []\n",
      "File \u001b[0;32m~/miniconda3/lib/python3.9/site-packages/torch/nn/modules/loss.py:1174\u001b[0m, in \u001b[0;36mCrossEntropyLoss.forward\u001b[0;34m(self, input, target)\u001b[0m\n\u001b[1;32m   1173\u001b[0m \u001b[39mdef\u001b[39;00m \u001b[39mforward\u001b[39m(\u001b[39mself\u001b[39m, \u001b[39minput\u001b[39m: Tensor, target: Tensor) \u001b[39m-\u001b[39m\u001b[39m>\u001b[39m Tensor:\n\u001b[0;32m-> 1174\u001b[0m     \u001b[39mreturn\u001b[39;00m F\u001b[39m.\u001b[39;49mcross_entropy(\u001b[39minput\u001b[39;49m, target, weight\u001b[39m=\u001b[39;49m\u001b[39mself\u001b[39;49m\u001b[39m.\u001b[39;49mweight,\n\u001b[1;32m   1175\u001b[0m                            ignore_index\u001b[39m=\u001b[39;49m\u001b[39mself\u001b[39;49m\u001b[39m.\u001b[39;49mignore_index, reduction\u001b[39m=\u001b[39;49m\u001b[39mself\u001b[39;49m\u001b[39m.\u001b[39;49mreduction,\n\u001b[1;32m   1176\u001b[0m                            label_smoothing\u001b[39m=\u001b[39;49m\u001b[39mself\u001b[39;49m\u001b[39m.\u001b[39;49mlabel_smoothing)\n",
      "File \u001b[0;32m~/miniconda3/lib/python3.9/site-packages/torch/nn/functional.py:3029\u001b[0m, in \u001b[0;36mcross_entropy\u001b[0;34m(input, target, weight, size_average, ignore_index, reduce, reduction, label_smoothing)\u001b[0m\n\u001b[1;32m   3027\u001b[0m \u001b[39mif\u001b[39;00m size_average \u001b[39mis\u001b[39;00m \u001b[39mnot\u001b[39;00m \u001b[39mNone\u001b[39;00m \u001b[39mor\u001b[39;00m reduce \u001b[39mis\u001b[39;00m \u001b[39mnot\u001b[39;00m \u001b[39mNone\u001b[39;00m:\n\u001b[1;32m   3028\u001b[0m     reduction \u001b[39m=\u001b[39m _Reduction\u001b[39m.\u001b[39mlegacy_get_string(size_average, reduce)\n\u001b[0;32m-> 3029\u001b[0m \u001b[39mreturn\u001b[39;00m torch\u001b[39m.\u001b[39;49m_C\u001b[39m.\u001b[39;49m_nn\u001b[39m.\u001b[39;49mcross_entropy_loss(\u001b[39minput\u001b[39;49m, target, weight, _Reduction\u001b[39m.\u001b[39;49mget_enum(reduction), ignore_index, label_smoothing)\n",
      "\u001b[0;31mOutOfMemoryError\u001b[0m: CUDA out of memory. Tried to allocate 492.00 MiB (GPU 0; 10.00 GiB total capacity; 16.10 GiB already allocated; 0 bytes free; 16.13 GiB reserved in total by PyTorch) If reserved memory is >> allocated memory try setting max_split_size_mb to avoid fragmentation.  See documentation for Memory Management and PYTORCH_CUDA_ALLOC_CONF"
=======
     "name": "stdout",
     "output_type": "stream",
     "text": [
      "Epoch 1/5 completed. Loss: 108.20048586876838\n"
     ]
    },
    {
     "data": {
      "application/vnd.jupyter.widget-view+json": {
       "model_id": "48f4bfa2fad24eb087a9f4bb5a954480",
       "version_major": 2,
       "version_minor": 0
      },
      "text/plain": [
       "Epoch 2/5:   0%|          | 0/546 [00:00<?, ?it/s]"
      ]
     },
     "metadata": {},
     "output_type": "display_data"
    },
    {
     "name": "stdout",
     "output_type": "stream",
     "text": [
      "Epoch 2/5 completed. Loss: 107.74317261238238\n"
     ]
    },
    {
     "data": {
      "application/vnd.jupyter.widget-view+json": {
       "model_id": "49bc4640210448c7bd90e118836e15fb",
       "version_major": 2,
       "version_minor": 0
      },
      "text/plain": [
       "Epoch 3/5:   0%|          | 0/546 [00:00<?, ?it/s]"
      ]
     },
     "metadata": {},
     "output_type": "display_data"
    },
    {
     "name": "stdout",
     "output_type": "stream",
     "text": [
      "Epoch 3/5 completed. Loss: 107.73876081892858\n"
     ]
    },
    {
     "data": {
      "application/vnd.jupyter.widget-view+json": {
       "model_id": "65a78c5397f241f3abf82850d2e92052",
       "version_major": 2,
       "version_minor": 0
      },
      "text/plain": [
       "Epoch 4/5:   0%|          | 0/546 [00:00<?, ?it/s]"
      ]
     },
     "metadata": {},
     "output_type": "display_data"
    },
    {
     "name": "stdout",
     "output_type": "stream",
     "text": [
      "Epoch 4/5 completed. Loss: 107.70513488696172\n"
     ]
    },
    {
     "data": {
      "application/vnd.jupyter.widget-view+json": {
       "model_id": "d93e6d6c4e3d4dd885715cb343602219",
       "version_major": 2,
       "version_minor": 0
      },
      "text/plain": [
       "Epoch 5/5:   0%|          | 0/546 [00:00<?, ?it/s]"
      ]
     },
     "metadata": {},
     "output_type": "display_data"
    },
    {
     "name": "stdout",
     "output_type": "stream",
     "text": [
      "Epoch 5/5 completed. Loss: 107.69152781378219\n"
=======
      "torch.Size([100, 12, 1])\n"
     ]
    },
    {
     "ename": "RuntimeError",
     "evalue": "mat1 and mat2 shapes cannot be multiplied (1200x1 and 12x128)",
     "output_type": "error",
     "traceback": [
      "\u001b[1;31m---------------------------------------------------------------------------\u001b[0m",
      "\u001b[1;31mRuntimeError\u001b[0m                              Traceback (most recent call last)",
      "\u001b[1;32mc:\\Users\\chris\\Desktop\\recurrent_neuron_transformers\\test_stateful_neuron.ipynb Cell 37\u001b[0m line \u001b[0;36m5\n\u001b[0;32m      <a href='vscode-notebook-cell:/c%3A/Users/chris/Desktop/recurrent_neuron_transformers/test_stateful_neuron.ipynb#X51sZmlsZQ%3D%3D?line=1'>2</a>\u001b[0m seq_criterion \u001b[39m=\u001b[39m nn\u001b[39m.\u001b[39mMSELoss()\n\u001b[0;32m      <a href='vscode-notebook-cell:/c%3A/Users/chris/Desktop/recurrent_neuron_transformers/test_stateful_neuron.ipynb#X51sZmlsZQ%3D%3D?line=2'>3</a>\u001b[0m seq_optimizer \u001b[39m=\u001b[39m torch\u001b[39m.\u001b[39moptim\u001b[39m.\u001b[39mAdam(sequential_stateful_neuron_model\u001b[39m.\u001b[39mparameters(), lr\u001b[39m=\u001b[39m\u001b[39m0.001\u001b[39m)\n\u001b[1;32m----> <a href='vscode-notebook-cell:/c%3A/Users/chris/Desktop/recurrent_neuron_transformers/test_stateful_neuron.ipynb#X51sZmlsZQ%3D%3D?line=4'>5</a>\u001b[0m train_time_series(model\u001b[39m=\u001b[39;49msequential_stateful_neuron_model, device\u001b[39m=\u001b[39;49mDEVICE, train_loader\u001b[39m=\u001b[39;49msunspot_train_loader, \n\u001b[0;32m      <a href='vscode-notebook-cell:/c%3A/Users/chris/Desktop/recurrent_neuron_transformers/test_stateful_neuron.ipynb#X51sZmlsZQ%3D%3D?line=5'>6</a>\u001b[0m       val_loader\u001b[39m=\u001b[39;49msunspot_test_loader, criterion\u001b[39m=\u001b[39;49mseq_criterion, opt\u001b[39m=\u001b[39;49mseq_optimizer, epochs\u001b[39m=\u001b[39;49mNUM_EPOCHS)\n",
      "\u001b[1;32mc:\\Users\\chris\\Desktop\\recurrent_neuron_transformers\\test_stateful_neuron.ipynb Cell 37\u001b[0m line \u001b[0;36m1\n\u001b[0;32m     <a href='vscode-notebook-cell:/c%3A/Users/chris/Desktop/recurrent_neuron_transformers/test_stateful_neuron.ipynb#X51sZmlsZQ%3D%3D?line=13'>14</a>\u001b[0m opt\u001b[39m.\u001b[39mzero_grad()\n\u001b[0;32m     <a href='vscode-notebook-cell:/c%3A/Users/chris/Desktop/recurrent_neuron_transformers/test_stateful_neuron.ipynb#X51sZmlsZQ%3D%3D?line=15'>16</a>\u001b[0m \u001b[39m# Forward pass and loss calculation\u001b[39;00m\n\u001b[1;32m---> <a href='vscode-notebook-cell:/c%3A/Users/chris/Desktop/recurrent_neuron_transformers/test_stateful_neuron.ipynb#X51sZmlsZQ%3D%3D?line=16'>17</a>\u001b[0m outputs \u001b[39m=\u001b[39m model(sequences)\n\u001b[0;32m     <a href='vscode-notebook-cell:/c%3A/Users/chris/Desktop/recurrent_neuron_transformers/test_stateful_neuron.ipynb#X51sZmlsZQ%3D%3D?line=17'>18</a>\u001b[0m loss \u001b[39m=\u001b[39m criterion(outputs, labels)\n\u001b[0;32m     <a href='vscode-notebook-cell:/c%3A/Users/chris/Desktop/recurrent_neuron_transformers/test_stateful_neuron.ipynb#X51sZmlsZQ%3D%3D?line=19'>20</a>\u001b[0m \u001b[39m# Backward pass and weight update\u001b[39;00m\n",
      "File \u001b[1;32mc:\\Python311\\Lib\\site-packages\\torch\\nn\\modules\\module.py:1518\u001b[0m, in \u001b[0;36mModule._wrapped_call_impl\u001b[1;34m(self, *args, **kwargs)\u001b[0m\n\u001b[0;32m   1516\u001b[0m     \u001b[39mreturn\u001b[39;00m \u001b[39mself\u001b[39m\u001b[39m.\u001b[39m_compiled_call_impl(\u001b[39m*\u001b[39margs, \u001b[39m*\u001b[39m\u001b[39m*\u001b[39mkwargs)  \u001b[39m# type: ignore[misc]\u001b[39;00m\n\u001b[0;32m   1517\u001b[0m \u001b[39melse\u001b[39;00m:\n\u001b[1;32m-> 1518\u001b[0m     \u001b[39mreturn\u001b[39;00m \u001b[39mself\u001b[39;49m\u001b[39m.\u001b[39;49m_call_impl(\u001b[39m*\u001b[39;49margs, \u001b[39m*\u001b[39;49m\u001b[39m*\u001b[39;49mkwargs)\n",
      "File \u001b[1;32mc:\\Python311\\Lib\\site-packages\\torch\\nn\\modules\\module.py:1527\u001b[0m, in \u001b[0;36mModule._call_impl\u001b[1;34m(self, *args, **kwargs)\u001b[0m\n\u001b[0;32m   1522\u001b[0m \u001b[39m# If we don't have any hooks, we want to skip the rest of the logic in\u001b[39;00m\n\u001b[0;32m   1523\u001b[0m \u001b[39m# this function, and just call forward.\u001b[39;00m\n\u001b[0;32m   1524\u001b[0m \u001b[39mif\u001b[39;00m \u001b[39mnot\u001b[39;00m (\u001b[39mself\u001b[39m\u001b[39m.\u001b[39m_backward_hooks \u001b[39mor\u001b[39;00m \u001b[39mself\u001b[39m\u001b[39m.\u001b[39m_backward_pre_hooks \u001b[39mor\u001b[39;00m \u001b[39mself\u001b[39m\u001b[39m.\u001b[39m_forward_hooks \u001b[39mor\u001b[39;00m \u001b[39mself\u001b[39m\u001b[39m.\u001b[39m_forward_pre_hooks\n\u001b[0;32m   1525\u001b[0m         \u001b[39mor\u001b[39;00m _global_backward_pre_hooks \u001b[39mor\u001b[39;00m _global_backward_hooks\n\u001b[0;32m   1526\u001b[0m         \u001b[39mor\u001b[39;00m _global_forward_hooks \u001b[39mor\u001b[39;00m _global_forward_pre_hooks):\n\u001b[1;32m-> 1527\u001b[0m     \u001b[39mreturn\u001b[39;00m forward_call(\u001b[39m*\u001b[39;49margs, \u001b[39m*\u001b[39;49m\u001b[39m*\u001b[39;49mkwargs)\n\u001b[0;32m   1529\u001b[0m \u001b[39mtry\u001b[39;00m:\n\u001b[0;32m   1530\u001b[0m     result \u001b[39m=\u001b[39m \u001b[39mNone\u001b[39;00m\n",
      "\u001b[1;32mc:\\Users\\chris\\Desktop\\recurrent_neuron_transformers\\test_stateful_neuron.ipynb Cell 37\u001b[0m line \u001b[0;36m1\n\u001b[0;32m      <a href='vscode-notebook-cell:/c%3A/Users/chris/Desktop/recurrent_neuron_transformers/test_stateful_neuron.ipynb#X51sZmlsZQ%3D%3D?line=8'>9</a>\u001b[0m \u001b[39mprint\u001b[39m(x\u001b[39m.\u001b[39mshape)\n\u001b[0;32m     <a href='vscode-notebook-cell:/c%3A/Users/chris/Desktop/recurrent_neuron_transformers/test_stateful_neuron.ipynb#X51sZmlsZQ%3D%3D?line=9'>10</a>\u001b[0m \u001b[39mfor\u001b[39;00m i, (neuron, linear_layer) \u001b[39min\u001b[39;00m \u001b[39menumerate\u001b[39m(\u001b[39mzip\u001b[39m(\u001b[39mself\u001b[39m\u001b[39m.\u001b[39mneurons[\u001b[39m1\u001b[39m:], \u001b[39mself\u001b[39m\u001b[39m.\u001b[39mlinear_layers)):\n\u001b[1;32m---> <a href='vscode-notebook-cell:/c%3A/Users/chris/Desktop/recurrent_neuron_transformers/test_stateful_neuron.ipynb#X51sZmlsZQ%3D%3D?line=10'>11</a>\u001b[0m     x \u001b[39m=\u001b[39m linear_layer(x)  \u001b[39m# Using the nn.Linear layer here\u001b[39;00m\n\u001b[0;32m     <a href='vscode-notebook-cell:/c%3A/Users/chris/Desktop/recurrent_neuron_transformers/test_stateful_neuron.ipynb#X51sZmlsZQ%3D%3D?line=11'>12</a>\u001b[0m     x, _, new_hidden \u001b[39m=\u001b[39m neuron(x)\n\u001b[0;32m     <a href='vscode-notebook-cell:/c%3A/Users/chris/Desktop/recurrent_neuron_transformers/test_stateful_neuron.ipynb#X51sZmlsZQ%3D%3D?line=13'>14</a>\u001b[0m     neuron\u001b[39m.\u001b[39mhidden \u001b[39m=\u001b[39m nn\u001b[39m.\u001b[39mParameter(new_hidden, requires_grad\u001b[39m=\u001b[39m\u001b[39mFalse\u001b[39;00m)\n",
      "File \u001b[1;32mc:\\Python311\\Lib\\site-packages\\torch\\nn\\modules\\module.py:1518\u001b[0m, in \u001b[0;36mModule._wrapped_call_impl\u001b[1;34m(self, *args, **kwargs)\u001b[0m\n\u001b[0;32m   1516\u001b[0m     \u001b[39mreturn\u001b[39;00m \u001b[39mself\u001b[39m\u001b[39m.\u001b[39m_compiled_call_impl(\u001b[39m*\u001b[39margs, \u001b[39m*\u001b[39m\u001b[39m*\u001b[39mkwargs)  \u001b[39m# type: ignore[misc]\u001b[39;00m\n\u001b[0;32m   1517\u001b[0m \u001b[39melse\u001b[39;00m:\n\u001b[1;32m-> 1518\u001b[0m     \u001b[39mreturn\u001b[39;00m \u001b[39mself\u001b[39;49m\u001b[39m.\u001b[39;49m_call_impl(\u001b[39m*\u001b[39;49margs, \u001b[39m*\u001b[39;49m\u001b[39m*\u001b[39;49mkwargs)\n",
      "File \u001b[1;32mc:\\Python311\\Lib\\site-packages\\torch\\nn\\modules\\module.py:1527\u001b[0m, in \u001b[0;36mModule._call_impl\u001b[1;34m(self, *args, **kwargs)\u001b[0m\n\u001b[0;32m   1522\u001b[0m \u001b[39m# If we don't have any hooks, we want to skip the rest of the logic in\u001b[39;00m\n\u001b[0;32m   1523\u001b[0m \u001b[39m# this function, and just call forward.\u001b[39;00m\n\u001b[0;32m   1524\u001b[0m \u001b[39mif\u001b[39;00m \u001b[39mnot\u001b[39;00m (\u001b[39mself\u001b[39m\u001b[39m.\u001b[39m_backward_hooks \u001b[39mor\u001b[39;00m \u001b[39mself\u001b[39m\u001b[39m.\u001b[39m_backward_pre_hooks \u001b[39mor\u001b[39;00m \u001b[39mself\u001b[39m\u001b[39m.\u001b[39m_forward_hooks \u001b[39mor\u001b[39;00m \u001b[39mself\u001b[39m\u001b[39m.\u001b[39m_forward_pre_hooks\n\u001b[0;32m   1525\u001b[0m         \u001b[39mor\u001b[39;00m _global_backward_pre_hooks \u001b[39mor\u001b[39;00m _global_backward_hooks\n\u001b[0;32m   1526\u001b[0m         \u001b[39mor\u001b[39;00m _global_forward_hooks \u001b[39mor\u001b[39;00m _global_forward_pre_hooks):\n\u001b[1;32m-> 1527\u001b[0m     \u001b[39mreturn\u001b[39;00m forward_call(\u001b[39m*\u001b[39;49margs, \u001b[39m*\u001b[39;49m\u001b[39m*\u001b[39;49mkwargs)\n\u001b[0;32m   1529\u001b[0m \u001b[39mtry\u001b[39;00m:\n\u001b[0;32m   1530\u001b[0m     result \u001b[39m=\u001b[39m \u001b[39mNone\u001b[39;00m\n",
      "File \u001b[1;32mc:\\Python311\\Lib\\site-packages\\torch\\nn\\modules\\linear.py:114\u001b[0m, in \u001b[0;36mLinear.forward\u001b[1;34m(self, input)\u001b[0m\n\u001b[0;32m    113\u001b[0m \u001b[39mdef\u001b[39;00m \u001b[39mforward\u001b[39m(\u001b[39mself\u001b[39m, \u001b[39minput\u001b[39m: Tensor) \u001b[39m-\u001b[39m\u001b[39m>\u001b[39m Tensor:\n\u001b[1;32m--> 114\u001b[0m     \u001b[39mreturn\u001b[39;00m F\u001b[39m.\u001b[39;49mlinear(\u001b[39minput\u001b[39;49m, \u001b[39mself\u001b[39;49m\u001b[39m.\u001b[39;49mweight, \u001b[39mself\u001b[39;49m\u001b[39m.\u001b[39;49mbias)\n",
      "\u001b[1;31mRuntimeError\u001b[0m: mat1 and mat2 shapes cannot be multiplied (1200x1 and 12x128)"
>>>>>>> Stashed changes:test_stateful_neuron.ipynb
>>>>>>> 743481be
     ]
    }
   ],
   "source": [
    "# Define the step size to use for the sliding window\n",
    "step_size = 16\n",
    "\n",
    "# Train the model\n",
    "train_shakespeare_trainsformer(transformer_model, context_window, step_size, train_loader, \n",
    "                               optimizer=transformer_optimizer, num_epochs=NUM_EPOCHS)"
   ]
  },
  {
   "cell_type": "code",
   "execution_count": null,
   "metadata": {},
   "outputs": [],
   "source": []
  }
 ],
 "metadata": {
  "kernelspec": {
   "display_name": "base",
   "language": "python",
   "name": "python3"
  },
  "language_info": {
   "codemirror_mode": {
    "name": "ipython",
    "version": 3
   },
   "file_extension": ".py",
   "mimetype": "text/x-python",
   "name": "python",
   "nbconvert_exporter": "python",
   "pygments_lexer": "ipython3",
<<<<<<< Updated upstream:exploration_and_testing.ipynb
   "version": "3.9.18"
=======
   "version": "3.11.0"
>>>>>>> Stashed changes:test_stateful_neuron.ipynb
  }
 },
 "nbformat": 4,
 "nbformat_minor": 2
}<|MERGE_RESOLUTION|>--- conflicted
+++ resolved
@@ -19,11 +19,7 @@
   },
   {
    "cell_type": "code",
-<<<<<<< HEAD
    "execution_count": 21,
-=======
-   "execution_count": 2,
->>>>>>> 743481be
    "metadata": {},
    "outputs": [
     {
@@ -277,15 +273,7 @@
     {
      "data": {
       "application/vnd.jupyter.widget-view+json": {
-<<<<<<< HEAD
        "model_id": "0346613618d648b2ad167d3b7e2585c3",
-=======
-<<<<<<< Updated upstream:exploration_and_testing.ipynb
-       "model_id": "3111e7203838445eae2a036a8ad470e2",
-=======
-       "model_id": "8e769cc9364b4c59a2a22f3ad614c776",
->>>>>>> Stashed changes:test_stateful_neuron.ipynb
->>>>>>> 743481be
        "version_major": 2,
        "version_minor": 0
       },
@@ -306,15 +294,7 @@
     {
      "data": {
       "application/vnd.jupyter.widget-view+json": {
-<<<<<<< HEAD
        "model_id": "13d292e6201a499bba39d04a7b6c177c",
-=======
-<<<<<<< Updated upstream:exploration_and_testing.ipynb
-       "model_id": "84ca89816b374d838a544b238ae24b22",
-=======
-       "model_id": "66bb2a01867e48c692129c67492a8142",
->>>>>>> Stashed changes:test_stateful_neuron.ipynb
->>>>>>> 743481be
        "version_major": 2,
        "version_minor": 0
       },
@@ -335,15 +315,7 @@
     {
      "data": {
       "application/vnd.jupyter.widget-view+json": {
-<<<<<<< HEAD
        "model_id": "7f5cfab60c1d483abbbe113b41ddac14",
-=======
-<<<<<<< Updated upstream:exploration_and_testing.ipynb
-       "model_id": "0f80b89e924c4cf39d7caa6ee755c64b",
-=======
-       "model_id": "8c106b8ef8984e358a9e57ece4438fc5",
->>>>>>> Stashed changes:test_stateful_neuron.ipynb
->>>>>>> 743481be
        "version_major": 2,
        "version_minor": 0
       },
@@ -364,15 +336,7 @@
     {
      "data": {
       "application/vnd.jupyter.widget-view+json": {
-<<<<<<< HEAD
        "model_id": "5f2acedc0ee74a678c18318c4842051a",
-=======
-<<<<<<< Updated upstream:exploration_and_testing.ipynb
-       "model_id": "b09e5ec13d344b699e2ad052a249f21c",
-=======
-       "model_id": "e7594c33ea6642389d2a293fcb1ddf9c",
->>>>>>> Stashed changes:test_stateful_neuron.ipynb
->>>>>>> 743481be
        "version_major": 2,
        "version_minor": 0
       },
@@ -393,15 +357,7 @@
     {
      "data": {
       "application/vnd.jupyter.widget-view+json": {
-<<<<<<< HEAD
        "model_id": "6870efb9cd9e4c3fb40af8882ad73e3c",
-=======
-<<<<<<< Updated upstream:exploration_and_testing.ipynb
-       "model_id": "c8372b63649948cf8adea8981c9bb09a",
-=======
-       "model_id": "a97c3bc71b454b63800014aff7bb1beb",
->>>>>>> Stashed changes:test_stateful_neuron.ipynb
->>>>>>> 743481be
        "version_major": 2,
        "version_minor": 0
       },
@@ -418,8 +374,6 @@
      "text": [
       "Epoch 5, Train Loss: 1.7657, Test Loss: 1.7524, Test Accuracy: 48.09%\n"
      ]
-<<<<<<< Updated upstream:exploration_and_testing.ipynb
-=======
     },
     {
      "data": {
@@ -525,7 +479,6 @@
      "text": [
       "Epoch 10, Train Loss: 1.7344, Test Loss: 1.7315, Test Accuracy: 48.66%\n"
      ]
->>>>>>> Stashed changes:test_stateful_neuron.ipynb
     }
    ],
    "source": [
@@ -1060,12 +1013,7 @@
     {
      "data": {
       "application/vnd.jupyter.widget-view+json": {
-<<<<<<< HEAD
        "model_id": "42ad4611e6f04a32989456c4b4d7616d",
-=======
-<<<<<<< Updated upstream:exploration_and_testing.ipynb
-       "model_id": "d8efe8c9430d4e708e8c10b0b79ae5e1",
-=======
        "model_id": "91957948804042a3b080ca2a0e111126",
        "version_major": 2,
        "version_minor": 0
@@ -1172,8 +1120,6 @@
      "data": {
       "application/vnd.jupyter.widget-view+json": {
        "model_id": "3c85a15f75044c618adba8dcd5eddc70",
->>>>>>> Stashed changes:test_stateful_neuron.ipynb
->>>>>>> 743481be
        "version_major": 2,
        "version_minor": 0
       },
@@ -1188,25 +1134,13 @@
      "name": "stdout",
      "output_type": "stream",
      "text": [
-<<<<<<< Updated upstream:exploration_and_testing.ipynb
       "Training Loss: 0.6743, Validation Loss: 0.6094\n"
-=======
-      "Training Loss: 0.1902, Validation Loss: 0.1756\n"
->>>>>>> Stashed changes:test_stateful_neuron.ipynb
-     ]
-    },
-    {
-     "data": {
-      "application/vnd.jupyter.widget-view+json": {
-<<<<<<< HEAD
+     ]
+    },
+    {
+     "data": {
+      "application/vnd.jupyter.widget-view+json": {
        "model_id": "7c37ba17b9054c95b53d548f697a6c53",
-=======
-<<<<<<< Updated upstream:exploration_and_testing.ipynb
-       "model_id": "044c4752b2be4114a0230ebe4f611afb",
-=======
-       "model_id": "5e93dc4c7fbe4caabd874502251b3fc6",
->>>>>>> Stashed changes:test_stateful_neuron.ipynb
->>>>>>> 743481be
        "version_major": 2,
        "version_minor": 0
       },
@@ -1221,25 +1155,13 @@
      "name": "stdout",
      "output_type": "stream",
      "text": [
-<<<<<<< Updated upstream:exploration_and_testing.ipynb
       "Training Loss: 0.5567, Validation Loss: 0.5024\n"
-=======
-      "Training Loss: 0.1605, Validation Loss: 0.1486\n"
->>>>>>> Stashed changes:test_stateful_neuron.ipynb
-     ]
-    },
-    {
-     "data": {
-      "application/vnd.jupyter.widget-view+json": {
-<<<<<<< HEAD
+     ]
+    },
+    {
+     "data": {
+      "application/vnd.jupyter.widget-view+json": {
        "model_id": "6d22d293f9d24a55a4abd3b9ba7eec53",
-=======
-<<<<<<< Updated upstream:exploration_and_testing.ipynb
-       "model_id": "d9337fdd2b0f487d946bcd57666e8327",
-=======
-       "model_id": "5d2910ea22fb4c9ab7968a8bd71716a9",
->>>>>>> Stashed changes:test_stateful_neuron.ipynb
->>>>>>> 743481be
        "version_major": 2,
        "version_minor": 0
       },
@@ -1254,25 +1176,13 @@
      "name": "stdout",
      "output_type": "stream",
      "text": [
-<<<<<<< Updated upstream:exploration_and_testing.ipynb
       "Training Loss: 0.4586, Validation Loss: 0.4129\n"
-=======
-      "Training Loss: 0.1358, Validation Loss: 0.1257\n"
->>>>>>> Stashed changes:test_stateful_neuron.ipynb
-     ]
-    },
-    {
-     "data": {
-      "application/vnd.jupyter.widget-view+json": {
-<<<<<<< HEAD
+     ]
+    },
+    {
+     "data": {
+      "application/vnd.jupyter.widget-view+json": {
        "model_id": "84c4a847e2e54524b1ea51c9f652a635",
-=======
-<<<<<<< Updated upstream:exploration_and_testing.ipynb
-       "model_id": "57863cd8032d4f10b962abbf616f91e9",
-=======
-       "model_id": "eca3d41e68594563862d938b87abc11a",
->>>>>>> Stashed changes:test_stateful_neuron.ipynb
->>>>>>> 743481be
        "version_major": 2,
        "version_minor": 0
       },
@@ -1287,25 +1197,13 @@
      "name": "stdout",
      "output_type": "stream",
      "text": [
-<<<<<<< Updated upstream:exploration_and_testing.ipynb
       "Training Loss: 0.3774, Validation Loss: 0.3406\n"
-=======
-      "Training Loss: 0.1147, Validation Loss: 0.1062\n"
->>>>>>> Stashed changes:test_stateful_neuron.ipynb
-     ]
-    },
-    {
-     "data": {
-      "application/vnd.jupyter.widget-view+json": {
-<<<<<<< HEAD
+     ]
+    },
+    {
+     "data": {
+      "application/vnd.jupyter.widget-view+json": {
        "model_id": "1f7a68e47e6441bdb1c0db5d76adb83e",
-=======
-<<<<<<< Updated upstream:exploration_and_testing.ipynb
-       "model_id": "993598a368154c01ad7692fad64fdc13",
-=======
-       "model_id": "e94fa3b6e0824fa28f79bb8cece1a3b6",
->>>>>>> Stashed changes:test_stateful_neuron.ipynb
->>>>>>> 743481be
        "version_major": 2,
        "version_minor": 0
       },
@@ -1320,11 +1218,7 @@
      "name": "stdout",
      "output_type": "stream",
      "text": [
-<<<<<<< Updated upstream:exploration_and_testing.ipynb
       "Training Loss: 0.3114, Validation Loss: 0.2816\n"
-=======
-      "Training Loss: 0.0966, Validation Loss: 0.0892\n"
->>>>>>> Stashed changes:test_stateful_neuron.ipynb
      ]
     }
    ],
@@ -1353,11 +1247,7 @@
   },
   {
    "cell_type": "code",
-<<<<<<< Updated upstream:exploration_and_testing.ipynb
    "execution_count": 14,
-=======
-   "execution_count": 81,
->>>>>>> Stashed changes:test_stateful_neuron.ipynb
    "metadata": {},
    "outputs": [],
    "source": [
@@ -1390,25 +1280,13 @@
   },
   {
    "cell_type": "code",
-<<<<<<< Updated upstream:exploration_and_testing.ipynb
    "execution_count": 15,
-=======
-   "execution_count": 82,
->>>>>>> Stashed changes:test_stateful_neuron.ipynb
    "metadata": {},
    "outputs": [
     {
      "data": {
       "application/vnd.jupyter.widget-view+json": {
-<<<<<<< HEAD
        "model_id": "03202352d3844fb4849269bad072c945",
-=======
-<<<<<<< Updated upstream:exploration_and_testing.ipynb
-       "model_id": "fa2783cafc034bb7828a41694e474265",
-=======
-       "model_id": "7707eb3897d346a88d34181334d08932",
->>>>>>> Stashed changes:test_stateful_neuron.ipynb
->>>>>>> 743481be
        "version_major": 2,
        "version_minor": 0
       },
@@ -1423,246 +1301,7 @@
      "name": "stdout",
      "output_type": "stream",
      "text": [
-<<<<<<< Updated upstream:exploration_and_testing.ipynb
-      "Training Loss: 0.3925, Validation Loss: 0.2892\n"
-     ]
-    },
-    {
-     "data": {
-      "application/vnd.jupyter.widget-view+json": {
-       "model_id": "f98da935358047bd9b6b3f2f2d354c48",
-       "version_major": 2,
-       "version_minor": 0
-      },
-      "text/plain": [
-       "Epoch 2/5:   0%|          | 0/24 [00:00<?, ?batch/s]"
-      ]
-     },
-     "metadata": {},
-     "output_type": "display_data"
-    },
-    {
-     "name": "stdout",
-     "output_type": "stream",
-     "text": [
-      "Training Loss: 0.1542, Validation Loss: 0.0373\n"
-     ]
-    },
-    {
-     "data": {
-      "application/vnd.jupyter.widget-view+json": {
-       "model_id": "a7535a9797d842f08bca8c50ce883627",
-       "version_major": 2,
-       "version_minor": 0
-      },
-      "text/plain": [
-       "Epoch 3/5:   0%|          | 0/24 [00:00<?, ?batch/s]"
-      ]
-     },
-     "metadata": {},
-     "output_type": "display_data"
-    },
-    {
-     "name": "stdout",
-     "output_type": "stream",
-     "text": [
-      "Training Loss: 0.0322, Validation Loss: 0.0310\n"
-     ]
-    },
-    {
-     "data": {
-      "application/vnd.jupyter.widget-view+json": {
-       "model_id": "1a5588c28e694c0aad1808e902fc8714",
-       "version_major": 2,
-       "version_minor": 0
-      },
-      "text/plain": [
-       "Epoch 4/5:   0%|          | 0/24 [00:00<?, ?batch/s]"
-      ]
-     },
-     "metadata": {},
-     "output_type": "display_data"
-    },
-    {
-     "name": "stdout",
-     "output_type": "stream",
-     "text": [
-      "Training Loss: 0.0299, Validation Loss: 0.0291\n"
-     ]
-    },
-    {
-     "data": {
-      "application/vnd.jupyter.widget-view+json": {
-       "model_id": "8f5a180a28744ab3ac87bf2117309859",
-       "version_major": 2,
-       "version_minor": 0
-      },
-      "text/plain": [
-       "Epoch 5/5:   0%|          | 0/24 [00:00<?, ?batch/s]"
-      ]
-     },
-     "metadata": {},
-     "output_type": "display_data"
-    },
-    {
-     "name": "stdout",
-     "output_type": "stream",
-     "text": [
-      "Training Loss: 0.0294, Validation Loss: 0.0290\n"
-     ]
-    }
-   ],
-   "source": [
-    "sequential_stateful_neuron_model = SequentialNeuralDiverseNet(SUNSPOT_LAYER_SIZES).to(DEVICE)\n",
-    "seq_criterion = nn.MSELoss()\n",
-    "seq_optimizer = torch.optim.Adam(sequential_stateful_neuron_model.parameters(), lr=0.001)\n",
-    "\n",
-    "train_time_series(model=sequential_stateful_neuron_model, device=DEVICE, train_loader=sunspot_train_loader, \n",
-    "      val_loader=sunspot_test_loader, criterion=seq_criterion, opt=seq_optimizer, epochs=NUM_EPOCHS)"
-   ]
-  },
-  {
-   "cell_type": "markdown",
-   "metadata": {},
-   "source": [
-    "# Test 3: Train Transformer On Shakespeare"
-   ]
-  },
-  {
-   "cell_type": "markdown",
-   "metadata": {},
-   "source": [
-    "Define helper function to train the transformer on reconstructing the Shakespeare dataset:"
-   ]
-  },
-  {
-   "cell_type": "code",
-   "execution_count": 22,
-   "metadata": {},
-   "outputs": [],
-   "source": [
-    "# Define function to mask the target tokens\n",
-    "# TODO: Using a mask breaks the training process due to a shape error. Needs to be fixed\n",
-    "def create_look_ahead_mask(size):\n",
-    "    mask = torch.triu(torch.ones(size, size), diagonal=1)\n",
-    "    return mask.masked_fill(mask == 1, float('-inf')).masked_fill(mask == 0, float(0.0))\n",
-    "\n",
-    "def train_shakespeare_trainsformer(model, context_window, step_size, data_loader, optimizer, num_epochs, device=DEVICE, mask=False):\n",
-    "    for epoch in range(num_epochs):\n",
-    "        model.train()\n",
-    "        epoch_loss = 0\n",
-    "        for inputs, labels in tqdm(data_loader, desc=f'Training: Epoch {epoch+1}/{num_epochs}', unit='batch'):\n",
-    "            # Move the data to the device\n",
-    "            input_seq = inputs.to(device)\n",
-    "            target_seq = labels.to(device)\n",
-    "            \n",
-    "            # Optionally create a mask for the target sequence\n",
-    "            if mask == True:\n",
-    "                target_seq_mask = create_look_ahead_mask(target_seq.size(1)).to(device)\n",
-    "                target_seq_mask = target_seq_mask.unsqueeze(0)\n",
-    "            else:\n",
-    "                target_seq_mask = None\n",
-    "\n",
-    "            # Zero the gradients\n",
-    "            optimizer.zero_grad()\n",
-    "\n",
-    "            # Forward pass\n",
-    "            outputs = model(input_seq, target_seq, tgt_mask=target_seq_mask)\n",
-    "            outputs = outputs.view(-1, outputs.size(-1))\n",
-    "            target_seq = target_seq.view(-1)\n",
-    "\n",
-    "            # Calculate loss and backpropagate\n",
-    "            loss = nn.CrossEntropyLoss()(outputs, target_seq)\n",
-    "            loss.backward()\n",
-    "            optimizer.step()\n",
-    "\n",
-    "            # Logging the loss and update progress bar\n",
-    "            epoch_loss += loss.item()\n",
-    "\n",
-    "        print(f\"Epoch {epoch+1}/{num_epochs} completed. Loss: {epoch_loss/len(data_loader)}\")"
-   ]
-  },
-  {
-   "cell_type": "markdown",
-   "metadata": {},
-   "source": [
-    "Create the Shakespeare dataset:"
-   ]
-  },
-  {
-   "cell_type": "code",
-   "execution_count": 37,
-   "metadata": {},
-   "outputs": [],
-   "source": [
-    "# # Define tokenizer used to convert text to tokens\n",
-    "tokenizer = GPT2Tokenizer.from_pretrained('gpt2')\n",
-    "\n",
-    "# Define dataset parameters\n",
-    "seq_length = 512\n",
-    "batch_size = 5\n",
-    "file_path = os.path.join(os.getcwd(), 'data/shakespeare', 'tinyshakespeare_100_lines.txt')\n",
-    "bpe_tokenizer = 'gpt2'\n",
-    "vocab_size = 50257\n",
-    "\n",
-    "# Create the data loader\n",
-    "data_loader = TextDataLoader(file_path, seq_length, bpe_tokenizer, batch_size, vocab_size)\n",
-    "train_loader, test_loader = data_loader.create_loaders()\n",
-    "data_loader = TextDataLoader(file_path, seq_length, bpe_tokenizer, batch_size, vocab_size)\n",
-    "train_loader, test_loader = data_loader.create_loaders()\n"
-   ]
-  },
-  {
-   "cell_type": "markdown",
-   "metadata": {},
-   "source": [
-    "Create the transformer model:"
-   ]
-  },
-  {
-   "cell_type": "code",
-   "execution_count": 38,
-   "metadata": {},
-   "outputs": [],
-   "source": [
-    "# Define the context window size k (defaulting to chunk_length / 2)\n",
-    "context_window = 256\n",
-    "\n",
-    "# Define the model\n",
-    "transformer_model = TransformerModel(vocab_size=tokenizer.vocab_size, max_seq_length=context_window).to(DEVICE)\n",
-    "\n",
-    "# Define optimizer\n",
-    "transformer_optimizer = torch.optim.Adam(transformer_model.parameters(), lr=0.001)"
-   ]
-  },
-  {
-   "cell_type": "markdown",
-   "metadata": {},
-   "source": [
-    "Train the model:"
-   ]
-  },
-  {
-   "cell_type": "code",
-   "execution_count": 39,
-   "metadata": {},
-   "outputs": [
-    {
-     "data": {
-      "application/vnd.jupyter.widget-view+json": {
-       "model_id": "21d65b960da1408fb9419c6a79dd616e",
-       "version_major": 2,
-       "version_minor": 0
-      },
-      "text/plain": [
-       "Training: Epoch 1/5:   0%|          | 0/14 [00:00<?, ?batch/s]"
-      ]
-     },
-     "metadata": {},
-     "output_type": "display_data"
-    },
-    {
-<<<<<<< HEAD
+
      "ename": "OutOfMemoryError",
      "evalue": "CUDA out of memory. Tried to allocate 492.00 MiB (GPU 0; 10.00 GiB total capacity; 16.10 GiB already allocated; 0 bytes free; 16.13 GiB reserved in total by PyTorch) If reserved memory is >> allocated memory try setting max_split_size_mb to avoid fragmentation.  See documentation for Memory Management and PYTORCH_CUDA_ALLOC_CONF",
      "output_type": "error",
@@ -1675,7 +1314,6 @@
       "File \u001b[0;32m~/miniconda3/lib/python3.9/site-packages/torch/nn/modules/loss.py:1174\u001b[0m, in \u001b[0;36mCrossEntropyLoss.forward\u001b[0;34m(self, input, target)\u001b[0m\n\u001b[1;32m   1173\u001b[0m \u001b[39mdef\u001b[39;00m \u001b[39mforward\u001b[39m(\u001b[39mself\u001b[39m, \u001b[39minput\u001b[39m: Tensor, target: Tensor) \u001b[39m-\u001b[39m\u001b[39m>\u001b[39m Tensor:\n\u001b[0;32m-> 1174\u001b[0m     \u001b[39mreturn\u001b[39;00m F\u001b[39m.\u001b[39;49mcross_entropy(\u001b[39minput\u001b[39;49m, target, weight\u001b[39m=\u001b[39;49m\u001b[39mself\u001b[39;49m\u001b[39m.\u001b[39;49mweight,\n\u001b[1;32m   1175\u001b[0m                            ignore_index\u001b[39m=\u001b[39;49m\u001b[39mself\u001b[39;49m\u001b[39m.\u001b[39;49mignore_index, reduction\u001b[39m=\u001b[39;49m\u001b[39mself\u001b[39;49m\u001b[39m.\u001b[39;49mreduction,\n\u001b[1;32m   1176\u001b[0m                            label_smoothing\u001b[39m=\u001b[39;49m\u001b[39mself\u001b[39;49m\u001b[39m.\u001b[39;49mlabel_smoothing)\n",
       "File \u001b[0;32m~/miniconda3/lib/python3.9/site-packages/torch/nn/functional.py:3029\u001b[0m, in \u001b[0;36mcross_entropy\u001b[0;34m(input, target, weight, size_average, ignore_index, reduce, reduction, label_smoothing)\u001b[0m\n\u001b[1;32m   3027\u001b[0m \u001b[39mif\u001b[39;00m size_average \u001b[39mis\u001b[39;00m \u001b[39mnot\u001b[39;00m \u001b[39mNone\u001b[39;00m \u001b[39mor\u001b[39;00m reduce \u001b[39mis\u001b[39;00m \u001b[39mnot\u001b[39;00m \u001b[39mNone\u001b[39;00m:\n\u001b[1;32m   3028\u001b[0m     reduction \u001b[39m=\u001b[39m _Reduction\u001b[39m.\u001b[39mlegacy_get_string(size_average, reduce)\n\u001b[0;32m-> 3029\u001b[0m \u001b[39mreturn\u001b[39;00m torch\u001b[39m.\u001b[39;49m_C\u001b[39m.\u001b[39;49m_nn\u001b[39m.\u001b[39;49mcross_entropy_loss(\u001b[39minput\u001b[39;49m, target, weight, _Reduction\u001b[39m.\u001b[39;49mget_enum(reduction), ignore_index, label_smoothing)\n",
       "\u001b[0;31mOutOfMemoryError\u001b[0m: CUDA out of memory. Tried to allocate 492.00 MiB (GPU 0; 10.00 GiB total capacity; 16.10 GiB already allocated; 0 bytes free; 16.13 GiB reserved in total by PyTorch) If reserved memory is >> allocated memory try setting max_split_size_mb to avoid fragmentation.  See documentation for Memory Management and PYTORCH_CUDA_ALLOC_CONF"
-=======
      "name": "stdout",
      "output_type": "stream",
      "text": [
@@ -1764,7 +1402,6 @@
      "output_type": "stream",
      "text": [
       "Epoch 5/5 completed. Loss: 107.69152781378219\n"
-=======
       "torch.Size([100, 12, 1])\n"
      ]
     },
@@ -1784,8 +1421,6 @@
       "File \u001b[1;32mc:\\Python311\\Lib\\site-packages\\torch\\nn\\modules\\module.py:1527\u001b[0m, in \u001b[0;36mModule._call_impl\u001b[1;34m(self, *args, **kwargs)\u001b[0m\n\u001b[0;32m   1522\u001b[0m \u001b[39m# If we don't have any hooks, we want to skip the rest of the logic in\u001b[39;00m\n\u001b[0;32m   1523\u001b[0m \u001b[39m# this function, and just call forward.\u001b[39;00m\n\u001b[0;32m   1524\u001b[0m \u001b[39mif\u001b[39;00m \u001b[39mnot\u001b[39;00m (\u001b[39mself\u001b[39m\u001b[39m.\u001b[39m_backward_hooks \u001b[39mor\u001b[39;00m \u001b[39mself\u001b[39m\u001b[39m.\u001b[39m_backward_pre_hooks \u001b[39mor\u001b[39;00m \u001b[39mself\u001b[39m\u001b[39m.\u001b[39m_forward_hooks \u001b[39mor\u001b[39;00m \u001b[39mself\u001b[39m\u001b[39m.\u001b[39m_forward_pre_hooks\n\u001b[0;32m   1525\u001b[0m         \u001b[39mor\u001b[39;00m _global_backward_pre_hooks \u001b[39mor\u001b[39;00m _global_backward_hooks\n\u001b[0;32m   1526\u001b[0m         \u001b[39mor\u001b[39;00m _global_forward_hooks \u001b[39mor\u001b[39;00m _global_forward_pre_hooks):\n\u001b[1;32m-> 1527\u001b[0m     \u001b[39mreturn\u001b[39;00m forward_call(\u001b[39m*\u001b[39;49margs, \u001b[39m*\u001b[39;49m\u001b[39m*\u001b[39;49mkwargs)\n\u001b[0;32m   1529\u001b[0m \u001b[39mtry\u001b[39;00m:\n\u001b[0;32m   1530\u001b[0m     result \u001b[39m=\u001b[39m \u001b[39mNone\u001b[39;00m\n",
       "File \u001b[1;32mc:\\Python311\\Lib\\site-packages\\torch\\nn\\modules\\linear.py:114\u001b[0m, in \u001b[0;36mLinear.forward\u001b[1;34m(self, input)\u001b[0m\n\u001b[0;32m    113\u001b[0m \u001b[39mdef\u001b[39;00m \u001b[39mforward\u001b[39m(\u001b[39mself\u001b[39m, \u001b[39minput\u001b[39m: Tensor) \u001b[39m-\u001b[39m\u001b[39m>\u001b[39m Tensor:\n\u001b[1;32m--> 114\u001b[0m     \u001b[39mreturn\u001b[39;00m F\u001b[39m.\u001b[39;49mlinear(\u001b[39minput\u001b[39;49m, \u001b[39mself\u001b[39;49m\u001b[39m.\u001b[39;49mweight, \u001b[39mself\u001b[39;49m\u001b[39m.\u001b[39;49mbias)\n",
       "\u001b[1;31mRuntimeError\u001b[0m: mat1 and mat2 shapes cannot be multiplied (1200x1 and 12x128)"
->>>>>>> Stashed changes:test_stateful_neuron.ipynb
->>>>>>> 743481be
      ]
     }
    ],
@@ -1822,11 +1457,7 @@
    "name": "python",
    "nbconvert_exporter": "python",
    "pygments_lexer": "ipython3",
-<<<<<<< Updated upstream:exploration_and_testing.ipynb
    "version": "3.9.18"
-=======
-   "version": "3.11.0"
->>>>>>> Stashed changes:test_stateful_neuron.ipynb
   }
  },
  "nbformat": 4,
