{
 "cells": [
  {
   "cell_type": "code",
   "execution_count": null,
   "metadata": {},
   "outputs": [],
   "source": [
    "import torch\n",
    "from torch import nn\n",
    "from models.recurrent_neuron_transformer import RecurrentNeuronTransformer\n",
    "from tqdm import tqdm\n",
    "DEVICE = \"cuda\"\n"
   ]
  },
  {
   "cell_type": "code",
   "execution_count": null,
   "metadata": {},
   "outputs": [],
   "source": [
    "def train_shakespeare_transformer(model, context_window, step_size, data_loader, optimizer, num_epochs, device='cuda', mask=False):\n",
    "    for epoch in range(num_epochs):\n",
    "        model.train()\n",
    "        epoch_loss = 0\n",
    "        progress_bar = tqdm(data_loader, desc=f'Epoch {epoch+1}/{num_epochs}', leave=False)\n",
    "\n",
    "        for batch_idx, (input_chunk, target_chunk) in enumerate(progress_bar):\n",
    "            # Initialize batch loss\n",
    "            batch_loss = 0\n",
    "\n",
    "            # Reset hidden layers at the start of each batch\n",
    "            hidden_layers = dict()\n",
    "\n",
    "            for i in range(0, input_chunk.size(1) - context_window, step_size):\n",
    "                print(f\"Chunk starting at position {i} in batch {batch_idx}\")\n",
    "\n",
    "                # Create input and target sequences\n",
    "                input_seq = input_chunk[:, i:i+context_window].to(device)\n",
    "                target_seq = target_chunk[:, i+1:i+context_window+1].to(device)\n",
    "\n",
    "                # Forward pass\n",
    "                optimizer.zero_grad()\n",
    "                outputs, hidden_layers = model(inputs=input_seq, hidden_layers=hidden_layers)\n",
    "                outputs = outputs.view(-1, outputs.size(-1))\n",
    "                target_seq = target_seq.view(-1)\n",
    "\n",
    "                # Calculate loss\n",
    "                loss = nn.CrossEntropyLoss()(outputs, target_seq)\n",
    "                loss.backward()  # Backpropagate on each loss\n",
    "                torch.nn.utils.clip_grad_norm_(model.parameters(), max_norm=1.0)\n",
    "                optimizer.step()\n",
    "\n",
    "                batch_loss += loss.item()  # Accumulate the scalar loss\n",
    "\n",
    "            # Update running loss for the epoch\n",
    "            epoch_loss += batch_loss\n",
    "\n",
    "            # Update progress bar\n",
    "            progress_bar.set_postfix(loss=batch_loss)\n",
    "\n",
    "        print(f\"Epoch {epoch+1}/{num_epochs} completed. Average batch loss: {epoch_loss / len(data_loader)}\")\n"
   ]
  },
  {
   "cell_type": "code",
   "execution_count": null,
   "metadata": {},
   "outputs": [],
   "source": [
    "from transformers import GPT2Tokenizer\n",
    "from torch.utils.data import TensorDataset, DataLoader\n",
    "import os\n",
    "from utils.datasets import TextDataLoader\n",
    "\n",
    "# Define tokenizer used to convert text to tokens\n",
    "tokenizer = GPT2Tokenizer.from_pretrained('gpt2')\n",
    "\n",
    "file_path = os.path.join(os.getcwd(), 'data', 'shakespeare', 'tinyshakespeare.txt')\n",
    "bpe_tokenizer = 'gpt2'\n",
    "seq_length = 256\n",
    "batch_size = 10\n",
    "vocab_size = 50304\n",
    "data_loader = TextDataLoader(file_path, seq_length, bpe_tokenizer, batch_size, vocab_size)\n",
    "train_loader, test_loader = data_loader.create_loaders()"
   ]
  },
  {
   "cell_type": "code",
   "execution_count": null,
   "metadata": {},
   "outputs": [],
   "source": [
    "from models.recurrent_neuron_transformer import ModelConfig\n",
    "# Define the context window size k (defaulting to chunk_length / 2)\n",
    "context_window = 128\n",
    "\n",
    "config = {\"vocab_size\": vocab_size, \"hidden_dim\": 768, \"device\": DEVICE, \"max_length\": context_window, \"num_heads\": 3, \"dropout\": 0.2, \"n_layer\": 3}\n",
    "# create a from-scratch initialized minGPT model\n",
    "config = ModelConfig(**config)\n",
    "# Define the model\n",
    "transformer_model = RecurrentNeuronTransformer(config)\n",
    "transformer_model.to(DEVICE)\n",
    "# Define optimizer\n",
    "transformer_optimizer = torch.optim.Adam(transformer_model.parameters(), lr=0.001)"
   ]
  },
  {
   "cell_type": "code",
   "execution_count": null,
   "metadata": {},
<<<<<<< HEAD
   "outputs": [
    {
     "name": "stderr",
     "output_type": "stream",
     "text": [
      "Epoch 1/2:   0%|          | 0/27016 [00:00<?, ?it/s]"
     ]
    },
    {
     "name": "stdout",
     "output_type": "stream",
     "text": [
      "Chunk starting at position 0 in batch 0\n",
      "Chunk starting at position 127 in batch 0\n"
     ]
    },
    {
     "name": "stderr",
     "output_type": "stream",
     "text": [
      "Epoch 1/2:   0%|          | 1/27016 [00:21<158:57:28, 21.18s/it, loss=21.7]"
     ]
    },
    {
     "name": "stdout",
     "output_type": "stream",
     "text": [
      "Chunk starting at position 0 in batch 1\n",
      "Chunk starting at position 127 in batch 1\n"
     ]
    },
    {
     "name": "stderr",
     "output_type": "stream",
     "text": [
      "Epoch 1/2:   0%|          | 2/27016 [00:33<121:19:15, 16.17s/it, loss=21.6]"
     ]
    },
    {
     "name": "stdout",
     "output_type": "stream",
     "text": [
      "Chunk starting at position 0 in batch 2\n",
      "Chunk starting at position 127 in batch 2\n"
     ]
    },
    {
     "name": "stderr",
     "output_type": "stream",
     "text": [
      "                                                                           \r"
     ]
    },
    {
     "ename": "KeyboardInterrupt",
     "evalue": "",
     "output_type": "error",
     "traceback": [
      "\u001b[1;31m---------------------------------------------------------------------------\u001b[0m",
      "\u001b[1;31mKeyboardInterrupt\u001b[0m                         Traceback (most recent call last)",
      "\u001b[1;32mc:\\Users\\chris\\Desktop\\recurrent_neuron_transformers\\recurrent_neuron_transformer_testing.ipynb Cell 5\u001b[0m line \u001b[0;36m5\n\u001b[0;32m      <a href='vscode-notebook-cell:/c%3A/Users/chris/Desktop/recurrent_neuron_transformers/recurrent_neuron_transformer_testing.ipynb#X12sZmlsZQ%3D%3D?line=1'>2</a>\u001b[0m step_size \u001b[39m=\u001b[39m \u001b[39m127\u001b[39m\n\u001b[0;32m      <a href='vscode-notebook-cell:/c%3A/Users/chris/Desktop/recurrent_neuron_transformers/recurrent_neuron_transformer_testing.ipynb#X12sZmlsZQ%3D%3D?line=3'>4</a>\u001b[0m \u001b[39m# Train the model\u001b[39;00m\n\u001b[1;32m----> <a href='vscode-notebook-cell:/c%3A/Users/chris/Desktop/recurrent_neuron_transformers/recurrent_neuron_transformer_testing.ipynb#X12sZmlsZQ%3D%3D?line=4'>5</a>\u001b[0m train_shakespeare_transformer(transformer_model, context_window, step_size, train_loader, \n\u001b[0;32m      <a href='vscode-notebook-cell:/c%3A/Users/chris/Desktop/recurrent_neuron_transformers/recurrent_neuron_transformer_testing.ipynb#X12sZmlsZQ%3D%3D?line=5'>6</a>\u001b[0m                                optimizer\u001b[39m=\u001b[39;49mtransformer_optimizer, num_epochs\u001b[39m=\u001b[39;49m\u001b[39m2\u001b[39;49m)\n",
      "\u001b[1;32mc:\\Users\\chris\\Desktop\\recurrent_neuron_transformers\\recurrent_neuron_transformer_testing.ipynb Cell 5\u001b[0m line \u001b[0;36m2\n\u001b[0;32m     <a href='vscode-notebook-cell:/c%3A/Users/chris/Desktop/recurrent_neuron_transformers/recurrent_neuron_transformer_testing.ipynb#X12sZmlsZQ%3D%3D?line=26'>27</a>\u001b[0m \u001b[39m# Calculate loss\u001b[39;00m\n\u001b[0;32m     <a href='vscode-notebook-cell:/c%3A/Users/chris/Desktop/recurrent_neuron_transformers/recurrent_neuron_transformer_testing.ipynb#X12sZmlsZQ%3D%3D?line=27'>28</a>\u001b[0m loss \u001b[39m=\u001b[39m nn\u001b[39m.\u001b[39mCrossEntropyLoss()(outputs, target_seq)\n\u001b[1;32m---> <a href='vscode-notebook-cell:/c%3A/Users/chris/Desktop/recurrent_neuron_transformers/recurrent_neuron_transformer_testing.ipynb#X12sZmlsZQ%3D%3D?line=28'>29</a>\u001b[0m loss\u001b[39m.\u001b[39;49mbackward()  \u001b[39m# Backpropagate on each loss\u001b[39;00m\n\u001b[0;32m     <a href='vscode-notebook-cell:/c%3A/Users/chris/Desktop/recurrent_neuron_transformers/recurrent_neuron_transformer_testing.ipynb#X12sZmlsZQ%3D%3D?line=29'>30</a>\u001b[0m torch\u001b[39m.\u001b[39mnn\u001b[39m.\u001b[39mutils\u001b[39m.\u001b[39mclip_grad_norm_(model\u001b[39m.\u001b[39mparameters(), max_norm\u001b[39m=\u001b[39m\u001b[39m1.0\u001b[39m)\n\u001b[0;32m     <a href='vscode-notebook-cell:/c%3A/Users/chris/Desktop/recurrent_neuron_transformers/recurrent_neuron_transformer_testing.ipynb#X12sZmlsZQ%3D%3D?line=30'>31</a>\u001b[0m optimizer\u001b[39m.\u001b[39mstep()\n",
      "File \u001b[1;32mc:\\Python311\\Lib\\site-packages\\torch\\_tensor.py:492\u001b[0m, in \u001b[0;36mTensor.backward\u001b[1;34m(self, gradient, retain_graph, create_graph, inputs)\u001b[0m\n\u001b[0;32m    482\u001b[0m \u001b[39mif\u001b[39;00m has_torch_function_unary(\u001b[39mself\u001b[39m):\n\u001b[0;32m    483\u001b[0m     \u001b[39mreturn\u001b[39;00m handle_torch_function(\n\u001b[0;32m    484\u001b[0m         Tensor\u001b[39m.\u001b[39mbackward,\n\u001b[0;32m    485\u001b[0m         (\u001b[39mself\u001b[39m,),\n\u001b[1;32m   (...)\u001b[0m\n\u001b[0;32m    490\u001b[0m         inputs\u001b[39m=\u001b[39minputs,\n\u001b[0;32m    491\u001b[0m     )\n\u001b[1;32m--> 492\u001b[0m torch\u001b[39m.\u001b[39;49mautograd\u001b[39m.\u001b[39;49mbackward(\n\u001b[0;32m    493\u001b[0m     \u001b[39mself\u001b[39;49m, gradient, retain_graph, create_graph, inputs\u001b[39m=\u001b[39;49minputs\n\u001b[0;32m    494\u001b[0m )\n",
      "File \u001b[1;32mc:\\Python311\\Lib\\site-packages\\torch\\autograd\\__init__.py:251\u001b[0m, in \u001b[0;36mbackward\u001b[1;34m(tensors, grad_tensors, retain_graph, create_graph, grad_variables, inputs)\u001b[0m\n\u001b[0;32m    246\u001b[0m     retain_graph \u001b[39m=\u001b[39m create_graph\n\u001b[0;32m    248\u001b[0m \u001b[39m# The reason we repeat the same comment below is that\u001b[39;00m\n\u001b[0;32m    249\u001b[0m \u001b[39m# some Python versions print out the first line of a multi-line function\u001b[39;00m\n\u001b[0;32m    250\u001b[0m \u001b[39m# calls in the traceback and some print out the last line\u001b[39;00m\n\u001b[1;32m--> 251\u001b[0m Variable\u001b[39m.\u001b[39;49m_execution_engine\u001b[39m.\u001b[39;49mrun_backward(  \u001b[39m# Calls into the C++ engine to run the backward pass\u001b[39;49;00m\n\u001b[0;32m    252\u001b[0m     tensors,\n\u001b[0;32m    253\u001b[0m     grad_tensors_,\n\u001b[0;32m    254\u001b[0m     retain_graph,\n\u001b[0;32m    255\u001b[0m     create_graph,\n\u001b[0;32m    256\u001b[0m     inputs,\n\u001b[0;32m    257\u001b[0m     allow_unreachable\u001b[39m=\u001b[39;49m\u001b[39mTrue\u001b[39;49;00m,\n\u001b[0;32m    258\u001b[0m     accumulate_grad\u001b[39m=\u001b[39;49m\u001b[39mTrue\u001b[39;49;00m,\n\u001b[0;32m    259\u001b[0m )\n",
      "\u001b[1;31mKeyboardInterrupt\u001b[0m: "
     ]
    }
   ],
=======
   "outputs": [],
>>>>>>> 0a59b0b0
   "source": [
    "# Define the step size to use for the sliding window\n",
    "step_size = 127\n",
    "\n",
    "# Train the model\n",
    "train_shakespeare_transformer(transformer_model, context_window, step_size, train_loader, \n",
    "                               optimizer=transformer_optimizer, num_epochs=2)"
   ]
  }
 ],
 "metadata": {
  "kernelspec": {
   "display_name": "Python 3",
   "language": "python",
   "name": "python3"
  },
  "language_info": {
   "codemirror_mode": {
    "name": "ipython",
    "version": 3
   },
   "file_extension": ".py",
   "mimetype": "text/x-python",
   "name": "python",
   "nbconvert_exporter": "python",
   "pygments_lexer": "ipython3",
   "version": "3.11.0"
  }
 },
 "nbformat": 4,
 "nbformat_minor": 2
}<|MERGE_RESOLUTION|>--- conflicted
+++ resolved
@@ -109,78 +109,7 @@
    "cell_type": "code",
    "execution_count": null,
    "metadata": {},
-<<<<<<< HEAD
-   "outputs": [
-    {
-     "name": "stderr",
-     "output_type": "stream",
-     "text": [
-      "Epoch 1/2:   0%|          | 0/27016 [00:00<?, ?it/s]"
-     ]
-    },
-    {
-     "name": "stdout",
-     "output_type": "stream",
-     "text": [
-      "Chunk starting at position 0 in batch 0\n",
-      "Chunk starting at position 127 in batch 0\n"
-     ]
-    },
-    {
-     "name": "stderr",
-     "output_type": "stream",
-     "text": [
-      "Epoch 1/2:   0%|          | 1/27016 [00:21<158:57:28, 21.18s/it, loss=21.7]"
-     ]
-    },
-    {
-     "name": "stdout",
-     "output_type": "stream",
-     "text": [
-      "Chunk starting at position 0 in batch 1\n",
-      "Chunk starting at position 127 in batch 1\n"
-     ]
-    },
-    {
-     "name": "stderr",
-     "output_type": "stream",
-     "text": [
-      "Epoch 1/2:   0%|          | 2/27016 [00:33<121:19:15, 16.17s/it, loss=21.6]"
-     ]
-    },
-    {
-     "name": "stdout",
-     "output_type": "stream",
-     "text": [
-      "Chunk starting at position 0 in batch 2\n",
-      "Chunk starting at position 127 in batch 2\n"
-     ]
-    },
-    {
-     "name": "stderr",
-     "output_type": "stream",
-     "text": [
-      "                                                                           \r"
-     ]
-    },
-    {
-     "ename": "KeyboardInterrupt",
-     "evalue": "",
-     "output_type": "error",
-     "traceback": [
-      "\u001b[1;31m---------------------------------------------------------------------------\u001b[0m",
-      "\u001b[1;31mKeyboardInterrupt\u001b[0m                         Traceback (most recent call last)",
-      "\u001b[1;32mc:\\Users\\chris\\Desktop\\recurrent_neuron_transformers\\recurrent_neuron_transformer_testing.ipynb Cell 5\u001b[0m line \u001b[0;36m5\n\u001b[0;32m      <a href='vscode-notebook-cell:/c%3A/Users/chris/Desktop/recurrent_neuron_transformers/recurrent_neuron_transformer_testing.ipynb#X12sZmlsZQ%3D%3D?line=1'>2</a>\u001b[0m step_size \u001b[39m=\u001b[39m \u001b[39m127\u001b[39m\n\u001b[0;32m      <a href='vscode-notebook-cell:/c%3A/Users/chris/Desktop/recurrent_neuron_transformers/recurrent_neuron_transformer_testing.ipynb#X12sZmlsZQ%3D%3D?line=3'>4</a>\u001b[0m \u001b[39m# Train the model\u001b[39;00m\n\u001b[1;32m----> <a href='vscode-notebook-cell:/c%3A/Users/chris/Desktop/recurrent_neuron_transformers/recurrent_neuron_transformer_testing.ipynb#X12sZmlsZQ%3D%3D?line=4'>5</a>\u001b[0m train_shakespeare_transformer(transformer_model, context_window, step_size, train_loader, \n\u001b[0;32m      <a href='vscode-notebook-cell:/c%3A/Users/chris/Desktop/recurrent_neuron_transformers/recurrent_neuron_transformer_testing.ipynb#X12sZmlsZQ%3D%3D?line=5'>6</a>\u001b[0m                                optimizer\u001b[39m=\u001b[39;49mtransformer_optimizer, num_epochs\u001b[39m=\u001b[39;49m\u001b[39m2\u001b[39;49m)\n",
-      "\u001b[1;32mc:\\Users\\chris\\Desktop\\recurrent_neuron_transformers\\recurrent_neuron_transformer_testing.ipynb Cell 5\u001b[0m line \u001b[0;36m2\n\u001b[0;32m     <a href='vscode-notebook-cell:/c%3A/Users/chris/Desktop/recurrent_neuron_transformers/recurrent_neuron_transformer_testing.ipynb#X12sZmlsZQ%3D%3D?line=26'>27</a>\u001b[0m \u001b[39m# Calculate loss\u001b[39;00m\n\u001b[0;32m     <a href='vscode-notebook-cell:/c%3A/Users/chris/Desktop/recurrent_neuron_transformers/recurrent_neuron_transformer_testing.ipynb#X12sZmlsZQ%3D%3D?line=27'>28</a>\u001b[0m loss \u001b[39m=\u001b[39m nn\u001b[39m.\u001b[39mCrossEntropyLoss()(outputs, target_seq)\n\u001b[1;32m---> <a href='vscode-notebook-cell:/c%3A/Users/chris/Desktop/recurrent_neuron_transformers/recurrent_neuron_transformer_testing.ipynb#X12sZmlsZQ%3D%3D?line=28'>29</a>\u001b[0m loss\u001b[39m.\u001b[39;49mbackward()  \u001b[39m# Backpropagate on each loss\u001b[39;00m\n\u001b[0;32m     <a href='vscode-notebook-cell:/c%3A/Users/chris/Desktop/recurrent_neuron_transformers/recurrent_neuron_transformer_testing.ipynb#X12sZmlsZQ%3D%3D?line=29'>30</a>\u001b[0m torch\u001b[39m.\u001b[39mnn\u001b[39m.\u001b[39mutils\u001b[39m.\u001b[39mclip_grad_norm_(model\u001b[39m.\u001b[39mparameters(), max_norm\u001b[39m=\u001b[39m\u001b[39m1.0\u001b[39m)\n\u001b[0;32m     <a href='vscode-notebook-cell:/c%3A/Users/chris/Desktop/recurrent_neuron_transformers/recurrent_neuron_transformer_testing.ipynb#X12sZmlsZQ%3D%3D?line=30'>31</a>\u001b[0m optimizer\u001b[39m.\u001b[39mstep()\n",
-      "File \u001b[1;32mc:\\Python311\\Lib\\site-packages\\torch\\_tensor.py:492\u001b[0m, in \u001b[0;36mTensor.backward\u001b[1;34m(self, gradient, retain_graph, create_graph, inputs)\u001b[0m\n\u001b[0;32m    482\u001b[0m \u001b[39mif\u001b[39;00m has_torch_function_unary(\u001b[39mself\u001b[39m):\n\u001b[0;32m    483\u001b[0m     \u001b[39mreturn\u001b[39;00m handle_torch_function(\n\u001b[0;32m    484\u001b[0m         Tensor\u001b[39m.\u001b[39mbackward,\n\u001b[0;32m    485\u001b[0m         (\u001b[39mself\u001b[39m,),\n\u001b[1;32m   (...)\u001b[0m\n\u001b[0;32m    490\u001b[0m         inputs\u001b[39m=\u001b[39minputs,\n\u001b[0;32m    491\u001b[0m     )\n\u001b[1;32m--> 492\u001b[0m torch\u001b[39m.\u001b[39;49mautograd\u001b[39m.\u001b[39;49mbackward(\n\u001b[0;32m    493\u001b[0m     \u001b[39mself\u001b[39;49m, gradient, retain_graph, create_graph, inputs\u001b[39m=\u001b[39;49minputs\n\u001b[0;32m    494\u001b[0m )\n",
-      "File \u001b[1;32mc:\\Python311\\Lib\\site-packages\\torch\\autograd\\__init__.py:251\u001b[0m, in \u001b[0;36mbackward\u001b[1;34m(tensors, grad_tensors, retain_graph, create_graph, grad_variables, inputs)\u001b[0m\n\u001b[0;32m    246\u001b[0m     retain_graph \u001b[39m=\u001b[39m create_graph\n\u001b[0;32m    248\u001b[0m \u001b[39m# The reason we repeat the same comment below is that\u001b[39;00m\n\u001b[0;32m    249\u001b[0m \u001b[39m# some Python versions print out the first line of a multi-line function\u001b[39;00m\n\u001b[0;32m    250\u001b[0m \u001b[39m# calls in the traceback and some print out the last line\u001b[39;00m\n\u001b[1;32m--> 251\u001b[0m Variable\u001b[39m.\u001b[39;49m_execution_engine\u001b[39m.\u001b[39;49mrun_backward(  \u001b[39m# Calls into the C++ engine to run the backward pass\u001b[39;49;00m\n\u001b[0;32m    252\u001b[0m     tensors,\n\u001b[0;32m    253\u001b[0m     grad_tensors_,\n\u001b[0;32m    254\u001b[0m     retain_graph,\n\u001b[0;32m    255\u001b[0m     create_graph,\n\u001b[0;32m    256\u001b[0m     inputs,\n\u001b[0;32m    257\u001b[0m     allow_unreachable\u001b[39m=\u001b[39;49m\u001b[39mTrue\u001b[39;49;00m,\n\u001b[0;32m    258\u001b[0m     accumulate_grad\u001b[39m=\u001b[39;49m\u001b[39mTrue\u001b[39;49;00m,\n\u001b[0;32m    259\u001b[0m )\n",
-      "\u001b[1;31mKeyboardInterrupt\u001b[0m: "
-     ]
-    }
-   ],
-=======
    "outputs": [],
->>>>>>> 0a59b0b0
    "source": [
     "# Define the step size to use for the sliding window\n",
     "step_size = 127\n",
